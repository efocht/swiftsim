# This file is part of SWIFT.
# Copyright (c) 2012 Pedro Gonnet (pedro.gonnet@durham.ac.uk),
#                    Matthieu Schaller (matthieu.schaller@durham.ac.uk).
#
# This program is free software: you can redistribute it and/or modify
# it under the terms of the GNU General Public License as published by
# the Free Software Foundation, either version 3 of the License, or
# (at your option) any later version.
#
# This program is distributed in the hope that it will be useful,
# but WITHOUT ANY WARRANTY; without even the implied warranty of
# MERCHANTABILITY or FITNESS FOR A PARTICULAR PURPOSE.  See the
# GNU General Public License for more details.
#
# You should have received a copy of the GNU General Public License
# along with this program.  If not, see <http://www.gnu.org/licenses/>.

# Add the debug flag to the whole thing
AM_CFLAGS = -DTIMER $(HDF5_CPPFLAGS)

# Assign a "safe" version number
AM_LDFLAGS = $(HDF5_LDFLAGS) $(FFTW_LIBS) -version-info 0:0:0

# The git command, if available.
GIT_CMD = @GIT_CMD@

# Additional dependencies for shared libraries.
EXTRA_LIBS = $(HDF5_LIBS) $(PROFILER_LIBS) $(TCMALLOC_LIBS)

# MPI libraries.
MPI_LIBS = $(METIS_LIBS) $(MPI_THREAD_LIBS)
MPI_FLAGS = -DWITH_MPI $(METIS_INCS)

# Build the libswiftsim library
lib_LTLIBRARIES = libswiftsim.la
# Build a MPI-enabled version too?
if HAVEMPI
lib_LTLIBRARIES += libswiftsim_mpi.la
endif

# List required headers
include_HEADERS = space.h runner.h queue.h task.h lock.h cell.h part.h const.h \
    engine.h swift.h serial_io.h timers.h debug.h scheduler.h proxy.h parallel_io.h \
    common_io.h single_io.h multipole.h map.h tools.h partition.h clocks.h parser.h \
    physical_constants.h physical_constants_cgs.h potential.h version.h \
    hydro_properties.h riemann.h threadpool.h cooling.h cooling_struct.h sourceterms.h \
<<<<<<< HEAD
    sourceterms_struct.h cbrt.h
=======
    sourceterms_struct.h statistics.h
>>>>>>> ab94da0c


# Common source files
AM_SOURCES = space.c runner.c queue.c task.c cell.c engine.c \
    serial_io.c timers.c debug.c scheduler.c proxy.c parallel_io.c \
    units.c common_io.c single_io.c multipole.c version.c map.c \
    kernel_hydro.c tools.c part.c partition.c clocks.c parser.c \
    physical_constants.c potential.c hydro_properties.c \
    runner_doiact_fft.c threadpool.c cooling.c sourceterms.c \
    statistics.c

# Include files for distribution, not installation.
nobase_noinst_HEADERS = align.h approx_math.h atomic.h cbrt.h cycle.h error.h inline.h kernel_hydro.h kernel_gravity.h \
		 kernel_long_gravity.h vector.h runner_doiact.h runner_doiact_grav.h runner_doiact_fft.h \
                 units.h intrinsics.h minmax.h kick.h timestep.h drift.h adiabatic_index.h io_properties.h \
		 dimension.h equation_of_state.h \
		 gravity.h gravity_io.h \
		 gravity/Default/gravity.h gravity/Default/gravity_iact.h gravity/Default/gravity_io.h \
		 gravity/Default/gravity_debug.h gravity/Default/gravity_part.h  \
		 sourceterms.h \
	 	 hydro.h hydro_io.h \
		 hydro/Minimal/hydro.h hydro/Minimal/hydro_iact.h hydro/Minimal/hydro_io.h \
                 hydro/Minimal/hydro_debug.h hydro/Minimal/hydro_part.h \
		 hydro/Default/hydro.h hydro/Default/hydro_iact.h hydro/Default/hydro_io.h \
                 hydro/Default/hydro_debug.h hydro/Default/hydro_part.h \
		 hydro/Gadget2/hydro.h hydro/Gadget2/hydro_iact.h hydro/Gadget2/hydro_io.h \
                 hydro/Gadget2/hydro_debug.h hydro/Gadget2/hydro_part.h \
		 hydro/PressureEntropy/hydro.h hydro/PressureEntropy/hydro_iact.h hydro/PressureEntropy/hydro_io.h \
                 hydro/PressureEntropy/hydro_debug.h hydro/PressureEntropy/hydro_part.h \
		 hydro/Gizmo/hydro.h hydro/Gizmo/hydro_iact.h hydro/Gizmo/hydro_io.h \
                 hydro/Gizmo/hydro_debug.h hydro/Gizmo/hydro_part.h \
	         riemann/riemann_hllc.h riemann/riemann_trrs.h \
		 riemann/riemann_exact.h riemann/riemann_vacuum.h \
	         potential/none/potential.h potential/point_mass/potential.h \
                 potential/isothermal/potential.h potential/disc_patch/potential.h \
		 cooling/none/cooling.h cooling/none/cooling_struct.h \
	         cooling/const_du/cooling.h cooling/const_du/cooling_struct.h \
                 cooling/const_lambda/cooling.h cooling/const_lambda/cooling_struct.h 


# Sources and flags for regular library
libswiftsim_la_SOURCES = $(AM_SOURCES)
libswiftsim_la_CFLAGS = $(AM_CFLAGS)
libswiftsim_la_LDFLAGS = $(AM_LDFLAGS) $(EXTRA_LIBS)

# Sources and flags for MPI library
libswiftsim_mpi_la_SOURCES = $(AM_SOURCES)
libswiftsim_mpi_la_CFLAGS = $(AM_CFLAGS) $(MPI_FLAGS)
libswiftsim_mpi_la_LDFLAGS = $(AM_LDFLAGS) $(MPI_LIBS) $(EXTRA_LIBS)
libswiftsim_mpi_la_SHORTNAME = mpi


# Versioning. If any sources change then update the version_string.h file with
# the current git revision and package version.
# May have a checkout without a version_string.h file and no git command (tar/zip
# download), allow that, but make sure we know it.
version_string.h: version_string.h.in $(AM_SOURCES) $(include_HEADERS) $(noinst_HEADERS)
	if test "X$(GIT_CMD)" != "X"; then \
	    GIT_REVISION=`$(GIT_CMD) describe --abbrev=8  --always --tags --dirty`; \
	    GIT_BRANCH=`$(GIT_CMD) branch | sed -n 's/^\* \(.*\)/\1/p'`; \
	    sed -e "s,@PACKAGE_VERSION\@,$(PACKAGE_VERSION)," \
	        -e "s,@GIT_REVISION\@,$${GIT_REVISION}," \
	        -e "s|@GIT_BRANCH\@|$${GIT_BRANCH}|" $< > version_string.h; \
	else \
	    if test ! -f version_string.h; then \
	        sed -e "s,@PACKAGE_VERSION\@,$(PACKAGE_VERSION)," \
	            -e "s,@GIT_REVISION\@,unknown," \
		    -e "s,@GIT_BRANCH\@,unknown," $< > version_string.h; \
	    fi; \
	fi

#  Make sure version_string.h is built first.
BUILT_SOURCES = version_string.h

#  And distribute the built files.
EXTRA_DIST = version_string.h version_string.h.in<|MERGE_RESOLUTION|>--- conflicted
+++ resolved
@@ -44,11 +44,7 @@
     common_io.h single_io.h multipole.h map.h tools.h partition.h clocks.h parser.h \
     physical_constants.h physical_constants_cgs.h potential.h version.h \
     hydro_properties.h riemann.h threadpool.h cooling.h cooling_struct.h sourceterms.h \
-<<<<<<< HEAD
-    sourceterms_struct.h cbrt.h
-=======
-    sourceterms_struct.h statistics.h
->>>>>>> ab94da0c
+    sourceterms_struct.h statistics.h cbrt.h
 
 
 # Common source files
