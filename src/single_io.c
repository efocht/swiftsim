/*******************************************************************************
 * This file is part of SWIFT.
 * Copyright (c) 2012 Pedro Gonnet (pedro.gonnet@durham.ac.uk),
 *                    Matthieu Schaller (matthieu.schaller@durham.ac.uk).
 *
 * This program is free software: you can redistribute it and/or modify
 * it under the terms of the GNU Lesser General Public License as published
 * by the Free Software Foundation, either version 3 of the License, or
 * (at your option) any later version.
 *
 * This program is distributed in the hope that it will be useful,
 * but WITHOUT ANY WARRANTY; without even the implied warranty of
 * MERCHANTABILITY or FITNESS FOR A PARTICULAR PURPOSE.  See the
 * GNU General Public License for more details.
 *
 * You should have received a copy of the GNU Lesser General Public License
 * along with this program.  If not, see <http://www.gnu.org/licenses/>.
 *
 ******************************************************************************/

/* Config parameters. */
#include "../config.h"

#if defined(HAVE_HDF5) && !defined(WITH_MPI)

/* Some standard headers. */
#include <hdf5.h>
#include <math.h>
#include <stddef.h>
#include <stdio.h>
#include <stdlib.h>
#include <string.h>

/* This object's header. */
#include "single_io.h"

/* Local includes. */
#include "const.h"
#include "common_io.h"
#include "error.h"

/*-----------------------------------------------------------------------------
 * Routines reading an IC file
 *-----------------------------------------------------------------------------*/

/**
 * @brief Reads a data array from a given HDF5 group.
 *
 * @param grp The group from which to read.
 * @param name The name of the array to read.
 * @param type The #DATA_TYPE of the attribute.
 * @param N The number of particles.
 * @param dim The dimension of the data (1 for scalar, 3 for vector)
 * @param part_c A (char*) pointer on the first occurrence of the field of
 *interest in the parts array
 * @param partSize The size in bytes of the particle structure.
 * @param importance If COMPULSORY, the data must be present in the IC file. If
 *OPTIONAL, the array will be zeroed when the data is not present.
 *
 * @todo A better version using HDF5 hyper-slabs to read the file directly into
 *the part array
 * will be written once the structures have been stabilized.
 */
void readArrayBackEnd(hid_t grp, char* name, enum DATA_TYPE type, int N,
                      int dim, char* part_c, size_t partSize,
                      enum DATA_IMPORTANCE importance) {
  hid_t h_data = 0, h_err = 0, h_type = 0;
  htri_t exist = 0;
  void* temp;
  int i = 0;
  const size_t typeSize = sizeOfType(type);
  const size_t copySize = typeSize * dim;
  char* temp_c = 0;

  /* Check whether the dataspace exists or not */
  exist = H5Lexists(grp, name, 0);
  if (exist < 0) {
    error("Error while checking the existence of data set '%s'.", name);
  } else if (exist == 0) {
    if (importance == COMPULSORY) {
      error("Compulsory data set '%s' not present in the file.", name);
    } else {
      /* message("Optional data set '%s' not present. Zeroing this particle
       * field...", name);	   */

      for (i = 0; i < N; ++i) memset(part_c + i * partSize, 0, copySize);

      return;
    }
  }

  /* message( "Reading %s '%s' array...", importance == COMPULSORY ?
   * "compulsory": "optional  ", name); */

  /* Open data space */
  h_data = H5Dopen(grp, name, H5P_DEFAULT);
  if (h_data < 0) {
    error("Error while opening data space '%s'.", name);
  }

  /* Check data type */
  h_type = H5Dget_type(h_data);
  if (h_type < 0) error("Unable to retrieve data type from the file");
  // if (!H5Tequal(h_type, hdf5Type(type)))
  //  error("Non-matching types between the code and the file");

  /* Allocate temporary buffer */
  temp = malloc(N * dim * typeSize);
  if (temp == NULL) error("Unable to allocate memory for temporary buffer");

  /* Read HDF5 dataspace in temporary buffer */
  /* Dirty version that happens to work for vectors but should be improved */
  /* Using HDF5 dataspaces would be better */
  h_err = H5Dread(h_data, hdf5Type(type), H5S_ALL, H5S_ALL, H5P_DEFAULT, temp);
  if (h_err < 0) {
    error("Error while reading data array '%s'.", name);
  }

  /* Copy temporary buffer to particle data */
  temp_c = temp;
  for (i = 0; i < N; ++i)
    memcpy(part_c + i * partSize, &temp_c[i * copySize], copySize);

  /* Free and close everything */
  free(temp);
  H5Tclose(h_type);
  H5Dclose(h_data);
}

/*-----------------------------------------------------------------------------
 * Routines writing an output file
 *-----------------------------------------------------------------------------*/

/**
 * @brief Writes a data array in given HDF5 group.
 *
 * @param grp The group in which to write.
 * @param fileName The name of the file in which the data is written
 * @param xmfFile The FILE used to write the XMF description
 * @param partTypeGroupName The name of the group containing the particles in
 *the HDF5 file.
 * @param name The name of the array to write.
 * @param type The #DATA_TYPE of the array.
 * @param N The number of particles to write.
 * @param dim The dimension of the data (1 for scalar, 3 for vector)
 * @param part_c A (char*) pointer on the first occurrence of the field of
 *interest in the parts array.
 * @param partSize The size in bytes of the particle structure.
 * @param us The UnitSystem currently in use
 * @param convFactor The UnitConversionFactor for this array
 *
 * @todo A better version using HDF5 hyper-slabs to write the file directly from
 *the part array
 * will be written once the structures have been stabilized.
 */
void writeArrayBackEnd(hid_t grp, char* fileName, FILE* xmfFile,
                       char* partTypeGroupName, char* name, enum DATA_TYPE type,
                       int N, int dim, char* part_c, size_t partSize,
                       struct UnitSystem* us,
                       enum UnitConversionFactor convFactor) {
  hid_t h_data = 0, h_err = 0, h_space = 0, h_prop = 0;
  void* temp = 0;
  int i = 0, rank = 0;
  const size_t typeSize = sizeOfType(type);
  const size_t copySize = typeSize * dim;
  char* temp_c = 0;
  hsize_t shape[2];
  hsize_t chunk_shape[2];
  char buffer[FILENAME_BUFFER_SIZE];

  /* message("Writing '%s' array...", name); */

  /* Allocate temporary buffer */
  temp = malloc(N * dim * sizeOfType(type));
  if (temp == NULL) error("Unable to allocate memory for temporary buffer");

  /* Copy particle data to temporary buffer */
  temp_c = temp;
  for (i = 0; i < N; ++i)
    memcpy(&temp_c[i * copySize], part_c + i * partSize, copySize);

  /* Create data space */
  h_space = H5Screate(H5S_SIMPLE);
  if (h_space < 0) {
    error("Error while creating data space for field '%s'.", name);
  }

  if (dim > 1) {
    rank = 2;
    shape[0] = N;
    shape[1] = dim;
    chunk_shape[0] = 1 << 16; /* Just a guess...*/
    chunk_shape[1] = dim;
  } else {
    rank = 1;
    shape[0] = N;
    shape[1] = 0;
    chunk_shape[0] = 1 << 16; /* Just a guess...*/
    chunk_shape[1] = 0;
  }

  /* Make sure the chunks are not larger than the dataset */
  if (chunk_shape[0] > N) chunk_shape[0] = N;

  /* Change shape of data space */
  h_err = H5Sset_extent_simple(h_space, rank, shape, NULL);
  if (h_err < 0) {
    error("Error while changing data space shape for field '%s'.", name);
  }

  /* Dataset properties */
  h_prop = H5Pcreate(H5P_DATASET_CREATE);

  /* Set chunk size */
  h_err = H5Pset_chunk(h_prop, rank, chunk_shape);
  if (h_err < 0) {
    error("Error while setting chunk size (%lld, %lld) for field '%s'.",
          chunk_shape[0], chunk_shape[1], name);
  }

  /* Impose data compression */
  h_err = H5Pset_deflate(h_prop, 4);
  if (h_err < 0) {
    error("Error while setting compression options for field '%s'.", name);
  }

  /* Create dataset */
  h_data = H5Dcreate(grp, name, hdf5Type(type), h_space, H5P_DEFAULT, h_prop,
                     H5P_DEFAULT);
  if (h_data < 0) {
    error("Error while creating dataspace '%s'.", name);
  }

  /* Write temporary buffer to HDF5 dataspace */
  h_err = H5Dwrite(h_data, hdf5Type(type), h_space, H5S_ALL, H5P_DEFAULT, temp);
  if (h_err < 0) {
    error("Error while writing data array '%s'.", name);
  }

  /* Write XMF description for this data set */
  writeXMFline(xmfFile, fileName, partTypeGroupName, name, N, dim, type);

  /* Write unit conversion factors for this data set */
  conversionString(buffer, us, convFactor);
  writeAttribute_d(h_data, "CGS conversion factor",
                   conversionFactor(us, convFactor));
  writeAttribute_f(h_data, "h-scale exponent", hFactor(us, convFactor));
  writeAttribute_f(h_data, "a-scale exponent", aFactor(us, convFactor));
  writeAttribute_s(h_data, "Conversion factor", buffer);

  /* Free and close everything */
  free(temp);
  H5Pclose(h_prop);
  H5Dclose(h_data);
  H5Sclose(h_space);
}

/**
 * @brief A helper macro to call the readArrayBackEnd function more easily.
 *
 * @param grp The group from which to read.
 * @param name The name of the array to read.
 * @param type The #DATA_TYPE of the attribute.
 * @param N The number of particles.
 * @param dim The dimension of the data (1 for scalar, 3 for vector)
 * @param part The array of particles to fill
 * @param N_total Unused parameter in non-MPI mode
 * @param offset Unused parameter in non-MPI mode
 * @param field The name of the field (C code name as defined in part.h) to fill
 * @param importance Is the data compulsory or not
 *
 */
#define readArray(grp, name, type, N, dim, part, N_total, offset, field, \
                  importance)                                            \
  readArrayBackEnd(grp, name, type, N, dim, (char*)(&(part[0]).field),   \
                   sizeof(part[0]), importance)

/**
 * @brief A helper macro to call the readArrayBackEnd function more easily.
 *
 * @param grp The group in which to write.
 * @param fileName The name of the file in which the data is written
 * @param xmfFile The FILE used to write the XMF description
 * @param name The name of the array to write.
 * @param partTypeGroupName The name of the group containing the particles in
 *the HDF5 file.
 * @param type The #DATA_TYPE of the array.
 * @param N The number of particles to write.
 * @param dim The dimension of the data (1 for scalar, 3 for vector)
 * @param part A (char*) pointer on the first occurrence of the field of
 * interest in the parts array
 * @param N_total Unused parameter in non-MPI mode
 * @param mpi_rank Unused parameter in non-MPI mode
 * @param offset Unused parameter in non-MPI mode
 * @param field The name (code name) of the field to read from.
 * @param us The UnitSystem currently in use
 * @param convFactor The UnitConversionFactor for this array
 *
 */
#define writeArray(grp, fileName, xmfFile, partTypeGroupName, name, type, N,  \
                   dim, part, N_total, mpi_rank, offset, field, us,           \
                   convFactor)                                                \
  writeArrayBackEnd(grp, fileName, xmfFile, partTypeGroupName, name, type, N, \
                    dim, (char*)(&(part[0]).field), sizeof(part[0]), us,      \
                    convFactor)

/* Import the right hydro definition */
#include "hydro_io.h"
/* Import the right gravity definition */
#include "gravity_io.h"

/**
 * @brief Reads an HDF5 initial condition file (GADGET-3 type)
 *
 * @param fileName The file to read.
 * @param dim (output) The dimension of the volume.
 * @param parts (output) Array of Gas particles.
 * @param gparts (output) Array of #gpart particles.
 * @param Ngas (output) number of Gas particles read.
 * @param Ngparts (output) The number of #gpart read.
 * @param periodic (output) 1 if the volume is periodic, 0 if not.
 *
 * Opens the HDF5 file fileName and reads the particles contained
 * in the parts array. N is the returned number of particles found
 * in the file.
 *
 * @warning Can not read snapshot distributed over more than 1 file !!!
 * @todo Read snapshots distributed in more than one file.
 *
 * Calls #error() if an error occurs.
 *
 */
void read_ic_single(char* fileName, double dim[3], struct part** parts,
                    struct gpart** gparts, size_t* Ngas, size_t* Ngparts,
                    int* periodic) {
  hid_t h_file = 0, h_grp = 0;
  /* GADGET has only cubic boxes (in cosmological mode) */
  double boxSize[3] = {0.0, -1.0, -1.0};
  /* GADGET has 6 particle types. We only keep the type 0 & 1 for now...*/
  int numParticles[NUM_PARTICLE_TYPES] = {0};
  int numParticles_highWord[NUM_PARTICLE_TYPES] = {0};
  size_t N[NUM_PARTICLE_TYPES] = {0};
  size_t Ndm;

  /* Open file */
  /* message("Opening file '%s' as IC.", fileName); */
  h_file = H5Fopen(fileName, H5F_ACC_RDONLY, H5P_DEFAULT);
  if (h_file < 0) {
    error("Error while opening file '%s'.", fileName);
  }

  /* Open header to read simulation properties */
  /* message("Reading runtime parameters..."); */
  h_grp = H5Gopen(h_file, "/RuntimePars", H5P_DEFAULT);
  if (h_grp < 0) error("Error while opening runtime parameters\n");

  /* Read the relevant information */
  readAttribute(h_grp, "PeriodicBoundariesOn", INT, periodic);

  /* Close runtime parameters */
  H5Gclose(h_grp);

  /* Open header to read simulation properties */
  /* message("Reading file header..."); */
  h_grp = H5Gopen(h_file, "/Header", H5P_DEFAULT);
  if (h_grp < 0) error("Error while opening file header\n");

  /* Read the relevant information and print status */
  readAttribute(h_grp, "BoxSize", DOUBLE, boxSize);
  readAttribute(h_grp, "NumPart_Total", UINT, numParticles);
  readAttribute(h_grp, "NumPart_Total_HighWord", UINT, numParticles_highWord);

  for (int ptype = 0; ptype < NUM_PARTICLE_TYPES; ++ptype)
    N[ptype] = ((long long)numParticles[ptype]) +
               ((long long)numParticles_highWord[ptype] << 32);

  dim[0] = boxSize[0];
  dim[1] = (boxSize[1] < 0) ? boxSize[0] : boxSize[1];
  dim[2] = (boxSize[2] < 0) ? boxSize[0] : boxSize[2];

  /* message("Found %d particles in a %speriodic box of size [%f %f %f].",  */
  /* 	  *N, (periodic ? "": "non-"), dim[0], dim[1], dim[2]);  */

  /* Close header */
  H5Gclose(h_grp);

  /* Allocate memory to store SPH particles */
  *Ngas = N[0];
  if (posix_memalign((void*)parts, part_align, *Ngas * sizeof(struct part)) !=
      0)
    error("Error while allocating memory for SPH particles");
  bzero(*parts, *Ngas * sizeof(struct part));

  /* Allocate memory to store all particles */
  Ndm = N[1];
  *Ngparts = N[1] + N[0];
  if (posix_memalign((void*)gparts, gpart_align,
                     *Ngparts * sizeof(struct gpart)) != 0)
    error("Error while allocating memory for gravity particles");
  bzero(*gparts, *Ngparts * sizeof(struct gpart));

  /* message("Allocated %8.2f MB for particles.", *N * sizeof(struct part) /
   * (1024.*1024.)); */

  /* message("BoxSize = %lf", dim[0]); */
  /* message("NumPart = [%zd, %zd] Total = %zd", *Ngas, Ndm, *Ngparts); */

  /* Loop over all particle types */
  for (int ptype = 0; ptype < NUM_PARTICLE_TYPES; ptype++) {

    /* Don't do anything if no particle of this kind */
    if (N[ptype] == 0) continue;

    /* Open the particle group in the file */
    char partTypeGroupName[PARTICLE_GROUP_BUFFER_SIZE];
    snprintf(partTypeGroupName, PARTICLE_GROUP_BUFFER_SIZE, "/PartType%d",
             ptype);
    h_grp = H5Gopen(h_file, partTypeGroupName, H5P_DEFAULT);
    if (h_grp < 0) {
      error("Error while opening particle group %s.", partTypeGroupName);
    }

    /* message("Group %s found - reading...", partTypeGroupName); */

    /* Read particle fields into the particle structure */
    switch (ptype) {

      case GAS:
        hydro_read_particles(h_grp, *Ngas, *Ngas, 0, *parts);
        break;

      case DM:
        darkmatter_read_particles(h_grp, Ndm, Ndm, 0, *gparts);
        break;

      default:
        error("Particle Type %d not yet supported. Aborting", ptype);
    }

    /* Close particle group */
    H5Gclose(h_grp);
  }

  /* Prepare the DM particles */
  prepare_dm_gparts(*gparts, Ndm);

  /* Now duplicate the hydro particle into gparts */
  duplicate_hydro_gparts(*parts, *gparts, *Ngas, Ndm);

  /* message("Done Reading particles..."); */

  /* Close file */
  H5Fclose(h_file);
}

/**
 * @brief Writes an HDF5 output file (GADGET-3 type) with its XMF descriptor
 *
 * @param e The engine containing all the system.
 * @param us The UnitSystem used for the conversion of units in the output
 *
 * Creates an HDF5 output file and writes the particles contained
 * in the engine. If such a file already exists, it is erased and replaced
 * by the new one.
 * The companion XMF file is also updated accordingly.
 *
 * Calls #error() if an error occurs.
 *
 */
void write_output_single(struct engine* e, struct UnitSystem* us) {

  hid_t h_file = 0, h_grp = 0;
  const size_t Ngas = e->s->nr_parts;
  const size_t Ntot = e->s->nr_gparts;
  int periodic = e->s->periodic;
  int numFiles = 1;
  struct part* parts = e->s->parts;
  struct gpart* gparts = e->s->gparts;
  struct gpart* dmparts = NULL;
  static int outputCount = 0;

  /* Number of particles of each type */
<<<<<<< HEAD
  const size_t Ndm = Ntot - Ngas;
  int numParticles[NUM_PARTICLE_TYPES] = /* Gadget-2 convention here */
      {Ngas, Ndm, 0};                    /* Could use size_t instead */
  int numParticlesHighWord[NUM_PARTICLE_TYPES] = {0};
=======
  // const size_t Ndm = Ntot - Ngas;

  /* MATTHIEU: Temporary fix to preserve master */
  const size_t Ndm = Ntot > 0 ? Ntot - Ngas : 0;
  /* MATTHIEU: End temporary fix */

  long long N_total[NUM_PARTICLE_TYPES] = {Ngas, Ndm, 0};
>>>>>>> 137cd5fc

  /* File name */
  char fileName[FILENAME_BUFFER_SIZE];
  snprintf(fileName, FILENAME_BUFFER_SIZE, "output_%03i.hdf5", outputCount);

  /* First time, we need to create the XMF file */
  if (outputCount == 0) createXMFfile();

  /* Prepare the XMF file for the new entry */
  FILE* xmfFile = 0;
  xmfFile = prepareXMFfile();

  /* Write the part corresponding to this specific output */
  writeXMFoutputheader(xmfFile, fileName, e->time);

  /* Open file */
  /* message("Opening file '%s'.", fileName); */
  h_file = H5Fcreate(fileName, H5F_ACC_TRUNC, H5P_DEFAULT, H5P_DEFAULT);
  if (h_file < 0) {
    error("Error while opening file '%s'.", fileName);
  }

  /* Open header to write simulation properties */
  /* message("Writing runtime parameters..."); */
  h_grp =
      H5Gcreate(h_file, "/RuntimePars", H5P_DEFAULT, H5P_DEFAULT, H5P_DEFAULT);
  if (h_grp < 0) error("Error while creating runtime parameters group\n");

  /* Write the relevant information */
  writeAttribute(h_grp, "PeriodicBoundariesOn", INT, &periodic, 1);

  /* Close runtime parameters */
  H5Gclose(h_grp);

  /* Open header to write simulation properties */
  /* message("Writing file header..."); */
  h_grp = H5Gcreate(h_file, "/Header", H5P_DEFAULT, H5P_DEFAULT, H5P_DEFAULT);
  if (h_grp < 0) error("Error while creating file header\n");

  /* Print the relevant information and print status */
  writeAttribute(h_grp, "BoxSize", DOUBLE, e->s->dim, 3);
  double dblTime = e->time;
  writeAttribute(h_grp, "Time", DOUBLE, &dblTime, 1);

  /* GADGET-2 legacy values */
  /* Number of particles of each type */
  unsigned int numParticles[NUM_PARTICLE_TYPES] = {0};
  unsigned int numParticlesHighWord[NUM_PARTICLE_TYPES] = {0};
  for (int ptype = 0; ptype < NUM_PARTICLE_TYPES; ++ptype) {
    numParticles[ptype] = (unsigned int)N_total[ptype];
    numParticlesHighWord[ptype] = (unsigned int)(N_total[ptype] >> 32);
  }
  writeAttribute(h_grp, "NumPart_ThisFile", LONGLONG, N_total,
                 NUM_PARTICLE_TYPES);
  writeAttribute(h_grp, "NumPart_Total", UINT, numParticles,
                 NUM_PARTICLE_TYPES);
  writeAttribute(h_grp, "NumPart_Total_HighWord", UINT, numParticlesHighWord,
                 NUM_PARTICLE_TYPES);
  double MassTable[NUM_PARTICLE_TYPES] = {0};
  writeAttribute(h_grp, "MassTable", DOUBLE, MassTable, NUM_PARTICLE_TYPES);
  unsigned int flagEntropy[NUM_PARTICLE_TYPES] = {0};
  writeAttribute(h_grp, "Flag_Entropy_ICs", UINT, flagEntropy,
                 NUM_PARTICLE_TYPES);
  writeAttribute(h_grp, "NumFilesPerSnapshot", INT, &numFiles, 1);

  /* Close header */
  H5Gclose(h_grp);

  /* Print the code version */
  writeCodeDescription(h_file);

  /* Print the SPH parameters */
  h_grp = H5Gcreate(h_file, "/SPH", H5P_DEFAULT, H5P_DEFAULT, H5P_DEFAULT);
  if (h_grp < 0) error("Error while creating SPH group");
  writeSPHflavour(h_grp);
  H5Gclose(h_grp);

  /* Print the system of Units */
  writeUnitSystem(h_file, us);

  /* Loop over all particle types */
  for (int ptype = 0; ptype < NUM_PARTICLE_TYPES; ptype++) {

    /* Don't do anything if no particle of this kind */
    if (numParticles[ptype] == 0) continue;

    /* Add the global information for that particle type to the XMF meta-file */
    writeXMFgroupheader(xmfFile, fileName, numParticles[ptype], ptype);

    /* Open the particle group in the file */
    char partTypeGroupName[PARTICLE_GROUP_BUFFER_SIZE];
    snprintf(partTypeGroupName, PARTICLE_GROUP_BUFFER_SIZE, "/PartType%d",
             ptype);
    h_grp = H5Gcreate(h_file, partTypeGroupName, H5P_DEFAULT, H5P_DEFAULT,
                      H5P_DEFAULT);
    if (h_grp < 0) {
      error("Error while creating particle group.\n");
    }

    /* message("Writing particle arrays..."); */

    /* Write particle fields from the particle structure */
    switch (ptype) {

      case GAS:
        hydro_write_particles(h_grp, fileName, partTypeGroupName, xmfFile, Ngas,
                              Ngas, 0, 0, parts, us);
        break;

      case DM:
        /* Allocate temporary array */
        if (posix_memalign((void*)&dmparts, gpart_align,
                           Ndm * sizeof(struct gpart)) != 0)
          error("Error while allocating temporart memory for DM particles");
        bzero(dmparts, Ndm * sizeof(struct gpart));

        /* Collect the DM particles from gpart */
        collect_dm_gparts(gparts, Ntot, dmparts, Ndm);

        /* Write DM particles */
        darkmatter_write_particles(h_grp, fileName, partTypeGroupName, xmfFile,
                                   Ndm, Ndm, 0, 0, dmparts, us);

        /* Free temporary array */
        free(dmparts);
        break;

      default:
        error("Particle Type %d not yet supported. Aborting", ptype);
    }

    /* Close particle group */
    H5Gclose(h_grp);

    /* Close this particle group in the XMF file as well */
    writeXMFgroupfooter(xmfFile, ptype);
  }

  /* Write LXMF file descriptor */
  writeXMFoutputfooter(xmfFile, outputCount, e->time);

  /* message("Done writing particles..."); */

  /* Close file */
  H5Fclose(h_file);

  ++outputCount;
}

#endif /* HAVE_HDF5 */<|MERGE_RESOLUTION|>--- conflicted
+++ resolved
@@ -480,12 +480,6 @@
   static int outputCount = 0;
 
   /* Number of particles of each type */
-<<<<<<< HEAD
-  const size_t Ndm = Ntot - Ngas;
-  int numParticles[NUM_PARTICLE_TYPES] = /* Gadget-2 convention here */
-      {Ngas, Ndm, 0};                    /* Could use size_t instead */
-  int numParticlesHighWord[NUM_PARTICLE_TYPES] = {0};
-=======
   // const size_t Ndm = Ntot - Ngas;
 
   /* MATTHIEU: Temporary fix to preserve master */
@@ -493,7 +487,6 @@
   /* MATTHIEU: End temporary fix */
 
   long long N_total[NUM_PARTICLE_TYPES] = {Ngas, Ndm, 0};
->>>>>>> 137cd5fc
 
   /* File name */
   char fileName[FILENAME_BUFFER_SIZE];
