/*******************************************************************************
 * This file is part of SWIFT.
 * Coypright (c) 2015 Matthieu Schaller (matthieu.schaller@durham.ac.uk)
 *               2016 Tom Theuns (tom.theuns@durham.ac.uk)
 *
 * This program is free software: you can redistribute it and/or modify
 * it under the terms of the GNU Lesser General Public License as published
 * by the Free Software Foundation, either version 3 of the License, or
 * (at your option) any later version.
 *
 * This program is distributed in the hope that it will be useful,
 * but WITHOUT ANY WARRANTY; without even the implied warranty of
 * MERCHANTABILITY or FITNESS FOR A PARTICULAR PURPOSE.  See the
 * GNU General Public License for more details.
 *
 * You should have received a copy of the GNU Lesser General Public License
 * along with this program.  If not, see <http://www.gnu.org/licenses/>.
 *
 ******************************************************************************/

#include <float.h>
#include "potentials.h"

/**
 * @brief Computes the gravity time-step of a given particle due to an external
 *potential.
 *
 * This function only branches towards the potential chosen by the user.
 *
 * @param potential The properties of the external potential.
 * @param phys_const The physical constants in internal units.
 * @param gp Pointer to the g-particle data.
 */
__attribute__((always_inline)) INLINE static float
gravity_compute_timestep_external(const struct external_potential* potential,
                                  const struct phys_const* const phys_const,
                                  const struct gpart* const gp) {

  float dt = FLT_MAX;

#ifdef EXTERNAL_POTENTIAL_POINTMASS
  dt =
      fminf(dt, external_gravity_pointmass_timestep(potential, phys_const, gp));
#endif
#ifdef EXTERNAL_POTENTIAL_ISOTHERMALPOTENTIAL
  dt = fminf(dt, external_gravity_isothermalpotential_timestep(potential,
                                                               phys_const, gp));
#endif

  return dt;
}

/**
 * @brief Computes the gravity time-step of a given particle due to self-gravity
 *
 * @param phys_const The physical constants in internal units.
 * @param gp Pointer to the g-particle data.
 */
__attribute__((always_inline)) INLINE static float
gravity_compute_timestep_self(const struct phys_const* const phys_const,
                              const struct gpart* const gp) {

  const float ac2 = gp->a_grav[0] * gp->a_grav[0] +
                    gp->a_grav[1] * gp->a_grav[1] +
                    gp->a_grav[2] * gp->a_grav[2];

  const float ac = (ac2 > 0.f) ? sqrtf(ac2) : FLT_MIN;

  const float dt = sqrt(2.f * const_gravity_eta * gp->epsilon / ac);

  return dt;
}

/**
 * @brief Initialises the g-particles for the first time
 *
 * This function is called only once just after the ICs have been
 * read in to do some conversions.
 *
 * @param gp The particle to act upon
 */
__attribute__((always_inline)) INLINE static void gravity_first_init_gpart(
    struct gpart* gp) {
<<<<<<< HEAD

  gp->ti_begin = 0;
  gp->ti_end = 0;
=======
  gp->epsilon = 0.;  // MATTHIEU
>>>>>>> ad5c2154
}

/**
 * @brief Prepares a g-particle for the gravity calculation
 *
 * Zeroes all the relevant arrays in preparation for the sums taking place in
 * the variaous tasks
 *
 * @param gp The particle to act upon
 */
__attribute__((always_inline)) INLINE static void gravity_init_gpart(
    struct gpart* gp) {

  /* Zero the acceleration */
  gp->a_grav[0] = 0.f;
  gp->a_grav[1] = 0.f;
  gp->a_grav[2] = 0.f;
}

/**
 * @brief Finishes the gravity calculation.
 *
 * Multiplies the forces and accelerations by the appropiate constants
 *
 * @param gp The particle to act upon
 * @param const_G Newton's constant
 */
__attribute__((always_inline)) INLINE static void gravity_end_force(
    struct gpart* gp, double const_G) {

  /* Let's get physical... */
  gp->a_grav[0] *= const_G;
  gp->a_grav[1] *= const_G;
  gp->a_grav[2] *= const_G;
}

/**
 * @brief Computes the gravitational acceleration induced by external potentials
 *
 * This function only branches towards the potential chosen by the user.
 *
 * @param potential The properties of the external potential.
 * @param phys_const The physical constants in internal units.
 * @param gp The particle to act upon.
 */
__attribute__((always_inline)) INLINE static void external_gravity(
    const struct external_potential* potential,
    const struct phys_const* const phys_const, struct gpart* gp) {

#ifdef EXTERNAL_POTENTIAL_POINTMASS
  external_gravity_pointmass(potential, phys_const, gp);
#endif
#ifdef EXTERNAL_POTENTIAL_ISOTHERMALPOTENTIAL
  external_gravity_isothermalpotential(potential, phys_const, gp);
#endif
}

/**
 * @brief Kick the additional variables
 *
 * @param gp The particle to act upon
 * @param dt The time-step for this kick
 * @param half_dt The half time-step for this kick
 */
__attribute__((always_inline)) INLINE static void gravity_kick_extra(
    struct gpart* gp, float dt, float half_dt) {}<|MERGE_RESOLUTION|>--- conflicted
+++ resolved
@@ -81,13 +81,10 @@
  */
 __attribute__((always_inline)) INLINE static void gravity_first_init_gpart(
     struct gpart* gp) {
-<<<<<<< HEAD
 
   gp->ti_begin = 0;
   gp->ti_end = 0;
-=======
   gp->epsilon = 0.;  // MATTHIEU
->>>>>>> ad5c2154
 }
 
 /**
