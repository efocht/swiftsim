--- conflicted
+++ resolved
@@ -16,8 +16,6 @@
  * along with this program.  If not, see <http://www.gnu.org/licenses/>.
  *
  ******************************************************************************/
-
-/* Config parameters. */
 
 /* Config parameters. */
 #include "../config.h"
@@ -40,18 +38,6 @@
 #include <sys/types.h>
 #include <unistd.h>
 
-<<<<<<< HEAD
-=======
-/* This object's header. */
-#include "dump.h"
-
-/* Local headers. */
-#include "atomic.h"
-#include "error.h"
-
-#ifndef __APPLE__
-
->>>>>>> 9d19e581
 /**
  * @brief Obtain a chunk of memory from a dump.
  *
@@ -161,10 +147,4 @@
   d->count = 0;
   d->file_offset = 0;
   d->page_mask = page_mask;
-}
-
-<<<<<<< HEAD
-#endif /* HAVE_POSIX_FALLOCATE */
-=======
-#endif
->>>>>>> 9d19e581
+}