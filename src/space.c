--- conflicted
+++ resolved
@@ -1650,7 +1650,6 @@
   /* Unlock the space. */
   lock_unlock_blind(&s->lock);
 }
-<<<<<<< HEAD
 
 void space_recycle_list(struct space *s, struct cell *list_begin,
                         struct cell *list_end) {
@@ -1684,8 +1683,6 @@
   lock_unlock_blind(&s->lock);
 }
 
-=======
->>>>>>> 290e85f7
 /**
  * @brief Get a new empty (sub-)#cell.
  *
