--- conflicted
+++ resolved
@@ -4437,20 +4437,6 @@
 void space_clean(struct space *s) {
 
   for (int i = 0; i < s->nr_cells; ++i) cell_clean(&s->cells_top[i]);
-<<<<<<< HEAD
-  free(s->cells_top);
-  free(s->multipoles_top);
-  free(s->local_cells_top);
-  free(s->local_cells_with_tasks_top);
-  free(s->cells_with_particles_top);
-  free(s->local_cells_with_particles_top);
-  free(s->parts);
-  free(s->xparts);
-  free(s->gparts);
-  free(s->sparts);
-  free(s->fof_data.group_index);
-  free(s->fof_data.group_size);
-=======
   swift_free("cells_top", s->cells_top);
   swift_free("multipoles_top", s->multipoles_top);
   swift_free("local_cells_top", s->local_cells_top);
@@ -4462,7 +4448,8 @@
   swift_free("xparts", s->xparts);
   swift_free("gparts", s->gparts);
   swift_free("sparts", s->sparts);
->>>>>>> e8c7b177
+  free(s->fof_data.group_index);
+  free(s->fof_data.group_size);
 }
 
 /**
