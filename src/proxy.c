/*******************************************************************************
 * This file is part of SWIFT.
 * Copyright (c) 2013 Pedro Gonnet (pedro.gonnet@durham.ac.uk)
 *
 * This program is free software: you can redistribute it and/or modify
 * it under the terms of the GNU Lesser General Public License as published
 * by the Free Software Foundation, either version 3 of the License, or
 * (at your option) any later version.
 *
 * This program is distributed in the hope that it will be useful,
 * but WITHOUT ANY WARRANTY; without even the implied warranty of
 * MERCHANTABILITY or FITNESS FOR A PARTICULAR PURPOSE.  See the
 * GNU General Public License for more details.
 *
 * You should have received a copy of the GNU Lesser General Public License
 * along with this program.  If not, see <http://www.gnu.org/licenses/>.
 *
 ******************************************************************************/

/* Config parameters. */
#include "../config.h"

/* Some standard headers. */
#include <float.h>
#include <limits.h>
#include <sched.h>
#include <stdio.h>
#include <stdlib.h>
#include <string.h>
#include <unistd.h>

/* MPI headers. */
#ifdef WITH_MPI
#include <mpi.h>
#endif

/* This object's header. */
#include "proxy.h"

/* Local headers. */
#include "cell.h"
#include "error.h"
<<<<<<< HEAD
#include "memuse.h"
=======
#include "space.h"
>>>>>>> 1311f784

/**
 * @brief Exchange tags between nodes.
 *
 * Note that this function assumes that the cell structures have already
 * been exchanged, e.g. via #proxy_cells_exchange.
 *
 * @param proxies The list of #proxy that will send/recv tags
 * @param num_proxies The number of proxies.
 * @param s The space into which the tags will be unpacked.
 */
void proxy_tags_exchange(struct proxy *proxies, int num_proxies,
                         struct space *s) {

#ifdef WITH_MPI

  /* Run through the cells and get the size of the tags that will be sent off.
   */
  int count_out = 0;
  int offset_out[s->nr_cells];
  for (int k = 0; k < s->nr_cells; k++) {
    offset_out[k] = count_out;
    if (s->cells_top[k].sendto) {
      count_out += s->cells_top[k].pcell_size;
    }
  }

  /* Run through the proxies and get the count of incoming tags. */
  int count_in = 0;
  int offset_in[s->nr_cells];
  for (int k = 0; k < num_proxies; k++) {
    for (int j = 0; j < proxies[k].nr_cells_in; j++) {
      offset_in[proxies[k].cells_in[j] - s->cells_top] = count_in;
      count_in += proxies[k].cells_in[j]->pcell_size;
    }
  }

  /* Allocate the tags. */
  int *tags_in = NULL;
  int *tags_out = NULL;
  if (posix_memalign((void **)&tags_in, SWIFT_CACHE_ALIGNMENT,
                     sizeof(int) * count_in) != 0 ||
      posix_memalign((void **)&tags_out, SWIFT_CACHE_ALIGNMENT,
                     sizeof(int) * count_out) != 0)
    error("Failed to allocate tags buffers.");

  /* Pack the local tags. */
  for (int k = 0; k < s->nr_cells; k++) {
    if (s->cells_top[k].sendto) {
      cell_pack_tags(&s->cells_top[k], &tags_out[offset_out[k]]);
    }
  }

  /* Allocate the incoming and outgoing request handles. */
  int num_reqs_out = 0;
  int num_reqs_in = 0;
  for (int k = 0; k < num_proxies; k++) {
    num_reqs_in += proxies[k].nr_cells_in;
    num_reqs_out += proxies[k].nr_cells_out;
  }
  MPI_Request *reqs_in;
  int *cids_in;
  if ((reqs_in = (MPI_Request *)malloc(sizeof(MPI_Request) *
                                       (num_reqs_in + num_reqs_out))) == NULL ||
      (cids_in = (int *)malloc(sizeof(int) * (num_reqs_in + num_reqs_out))) ==
          NULL)
    error("Failed to allocate MPI_Request arrays.");
  MPI_Request *reqs_out = &reqs_in[num_reqs_in];
  int *cids_out = &cids_in[num_reqs_in];

  /* Emit the sends and recvs. */
  for (int send_rid = 0, recv_rid = 0, k = 0; k < num_proxies; k++) {
    for (int j = 0; j < proxies[k].nr_cells_in; j++) {
      const int cid = proxies[k].cells_in[j] - s->cells_top;
      cids_in[recv_rid] = cid;
      int err = MPI_Irecv(
          &tags_in[offset_in[cid]], proxies[k].cells_in[j]->pcell_size, MPI_INT,
          proxies[k].nodeID, cid, MPI_COMM_WORLD, &reqs_in[recv_rid]);
      if (err != MPI_SUCCESS) mpi_error(err, "Failed to irecv tags.");
      recv_rid += 1;
    }
    for (int j = 0; j < proxies[k].nr_cells_out; j++) {
      const int cid = proxies[k].cells_out[j] - s->cells_top;
      cids_out[send_rid] = cid;
      int err = MPI_Isend(
          &tags_out[offset_out[cid]], proxies[k].cells_out[j]->pcell_size, MPI_INT,
          proxies[k].nodeID, cid, MPI_COMM_WORLD, &reqs_out[send_rid]);
      if (err != MPI_SUCCESS) mpi_error(err, "Failed to isend tags.");
      send_rid += 1;
    }
  }

  /* Wait for each recv and unpack the tags into the local cells. */
  for (int k = 0; k < num_reqs_in; k++) {
    int pid = MPI_UNDEFINED;
    MPI_Status status;
    if (MPI_Waitany(num_reqs_in, reqs_in, &pid, &status) != MPI_SUCCESS ||
        pid == MPI_UNDEFINED)
      error("MPI_Waitany failed.");
    const int cid = cids_in[pid];
    cell_unpack_tags(&tags_in[offset_in[cid]], &s->cells_top[cid]);
  }

  /* Wait for all the sends to have completed. */
  if (MPI_Waitall(num_reqs_out, reqs_out, MPI_STATUSES_IGNORE) != MPI_SUCCESS)
    error("MPI_Waitall on sends failed.");

  /* Clean up. */
  free(tags_in);
  free(tags_out);
  free(reqs_in);
  free(cids_in);

#else
  error("SWIFT was not compiled with MPI support.");
#endif
}

/**
 * @brief Exchange the cell structures with all proxies.
 *
 * @param proxies The list of #proxy that will send/recv cells.
 * @param num_proxies The number of proxies.
 * @param s The space into which the particles will be unpacked.
 */
void proxy_cells_exchange(struct proxy *proxies, int num_proxies,
                          struct space *s) {

#ifdef WITH_MPI

  MPI_Request *reqs;
  if ((reqs = (MPI_Request *)malloc(sizeof(MPI_Request) * 2 * num_proxies)) ==
      NULL)
    error("Failed to allocate request buffers.");
  MPI_Request *reqs_in = reqs;
  MPI_Request *reqs_out = &reqs[num_proxies];

  /* Run through the cells and get the size of the ones that will be sent off.
   */
  int count_out = 0;
  int offset[s->nr_cells];
  for (int k = 0; k < s->nr_cells; k++) {
    offset[k] = count_out;
    if (s->cells_top[k].sendto)
      count_out +=
          (s->cells_top[k].pcell_size = cell_getsize(&s->cells_top[k]));
  }

  /* Allocate the pcells. */
  struct pcell *pcells = NULL;
  if (posix_memalign((void **)&pcells, SWIFT_CACHE_ALIGNMENT,
                     sizeof(struct pcell) * count_out) != 0)
    error("Failed to allocate pcell buffer.");

  /* Pack the cells. */
  for (int k = 0; k < s->nr_cells; k++)
    if (s->cells_top[k].sendto) {
      cell_pack(&s->cells_top[k], &pcells[offset[k]]);
      s->cells_top[k].pcell = &pcells[offset[k]];
    }

  /* Launch the first part of the exchange. */
  for (int k = 0; k < num_proxies; k++) {
    proxy_cells_exchange_first(&proxies[k]);
    reqs_in[k] = proxies[k].req_cells_count_in;
    reqs_out[k] = proxies[k].req_cells_count_out;
  }

  /* Wait for each count to come in and start the recv. */
  for (int k = 0; k < num_proxies; k++) {
    int pid = MPI_UNDEFINED;
    MPI_Status status;
    if (MPI_Waitany(num_proxies, reqs_in, &pid, &status) != MPI_SUCCESS ||
        pid == MPI_UNDEFINED)
      error("MPI_Waitany failed.");
    // message( "request from proxy %i has arrived." , pid );
    proxy_cells_exchange_second(&proxies[pid]);
  }

  /* Wait for all the sends to have finished too. */
  if (MPI_Waitall(num_proxies, reqs_out, MPI_STATUSES_IGNORE) != MPI_SUCCESS)
    error("MPI_Waitall on sends failed.");

  /* Set the requests for the cells. */
  for (int k = 0; k < num_proxies; k++) {
    reqs_in[k] = proxies[k].req_cells_in;
    reqs_out[k] = proxies[k].req_cells_out;
  }

  /* Wait for each pcell array to come in from the proxies. */
  for (int k = 0; k < num_proxies; k++) {
    int pid = MPI_UNDEFINED;
    MPI_Status status;
    if (MPI_Waitany(num_proxies, reqs_in, &pid, &status) != MPI_SUCCESS ||
        pid == MPI_UNDEFINED)
      error("MPI_Waitany failed.");
    // message( "cell data from proxy %i has arrived." , pid );
    for (int count = 0, j = 0; j < proxies[pid].nr_cells_in; j++)
      count += cell_unpack(&proxies[pid].pcells_in[count],
                           proxies[pid].cells_in[j], s);
  }

  /* Wait for all the sends to have finished too. */
  if (MPI_Waitall(num_proxies, reqs_out, MPI_STATUSES_IGNORE) != MPI_SUCCESS)
    error("MPI_Waitall on sends failed.");

  /* Clean up. */
  free(reqs);
  free(pcells);

#else
  error("SWIFT was not compiled with MPI support.");
#endif
}

/**
 * @brief Exchange cells with a remote node, first part.
 *
 * The first part of the transaction sends the local cell count and the packed
 * #pcell array to the destination node, and enqueues an @c MPI_Irecv for
 * the foreign cell counts.
 *
 * @param p The #proxy.
 */
void proxy_cells_exchange_first(struct proxy *p) {

#ifdef WITH_MPI

  /* Get the number of pcells we will need to send. */
  p->size_pcells_out = 0;
  for (int k = 0; k < p->nr_cells_out; k++)
    p->size_pcells_out += p->cells_out[k]->pcell_size;

  /* Send the number of pcells. */
  int err = MPI_Isend(&p->size_pcells_out, 1, MPI_INT, p->nodeID,
                      p->mynodeID * proxy_tag_shift + proxy_tag_count,
                      MPI_COMM_WORLD, &p->req_cells_count_out);
  if (err != MPI_SUCCESS) mpi_error(err, "Failed to isend nr of pcells.");
  // message( "isent pcell count (%i) from node %i to node %i." ,
  // p->size_pcells_out , p->mynodeID , p->nodeID ); fflush(stdout);

  /* Allocate and fill the pcell buffer. */
  if (p->pcells_out != NULL) free(p->pcells_out);
  if (posix_memalign((void **)&p->pcells_out, SWIFT_STRUCT_ALIGNMENT,
                     sizeof(struct pcell) * p->size_pcells_out) != 0)
    error("Failed to allocate pcell_out buffer.");
  memuse_report("pcells_out", sizeof(struct pcell) * p->size_pcells_out);

  for (int ind = 0, k = 0; k < p->nr_cells_out; k++) {
    memcpy(&p->pcells_out[ind], p->cells_out[k]->pcell,
           sizeof(struct pcell) * p->cells_out[k]->pcell_size);
    ind += p->cells_out[k]->pcell_size;
  }

  /* Send the pcell buffer. */
  err = MPI_Isend(p->pcells_out, sizeof(struct pcell) * p->size_pcells_out,
                  MPI_BYTE, p->nodeID,
                  p->mynodeID * proxy_tag_shift + proxy_tag_cells,
                  MPI_COMM_WORLD, &p->req_cells_out);

  if (err != MPI_SUCCESS) mpi_error(err, "Failed to pcell_out buffer.");
  // message( "isent pcells (%i) from node %i to node %i." , p->size_pcells_out
  // , p->mynodeID , p->nodeID ); fflush(stdout);

  /* Receive the number of pcells. */
  err = MPI_Irecv(&p->size_pcells_in, 1, MPI_INT, p->nodeID,
                  p->nodeID * proxy_tag_shift + proxy_tag_count, MPI_COMM_WORLD,
                  &p->req_cells_count_in);
  if (err != MPI_SUCCESS) mpi_error(err, "Failed to irecv nr of pcells.");
    // message( "irecv pcells count on node %i from node %i." , p->mynodeID ,
    // p->nodeID ); fflush(stdout);

#else
  error("SWIFT was not compiled with MPI support.");
#endif
}

/**
 * @brief Exchange cells with a remote node, second part.
 *
 * Once the incomming cell count has been received, allocate a buffer
 * for the foreign packed #pcell array and emit the @c MPI_Irecv for
 * it.
 *
 * @param p The #proxy.
 */
void proxy_cells_exchange_second(struct proxy *p) {

#ifdef WITH_MPI

  /* Re-allocate the pcell_in buffer. */
  if (p->pcells_in != NULL) free(p->pcells_in);
  if (posix_memalign((void **)&p->pcells_in, SWIFT_STRUCT_ALIGNMENT,
                     sizeof(struct pcell) * p->size_pcells_in) != 0)
    error("Failed to allocate pcell_in buffer.");
  memuse_report("pcells_in", sizeof(struct pcell) * p->size_pcells_in);

  /* Receive the particle buffers. */
  int err = MPI_Irecv(p->pcells_in, sizeof(struct pcell) * p->size_pcells_in,
                      MPI_BYTE, p->nodeID,
                      p->nodeID * proxy_tag_shift + proxy_tag_cells,
                      MPI_COMM_WORLD, &p->req_cells_in);

  if (err != MPI_SUCCESS) mpi_error(err, "Failed to irecv part data.");
    // message( "irecv pcells (%i) on node %i from node %i." , p->size_pcells_in
    // , p->mynodeID , p->nodeID ); fflush(stdout);

#else
  error("SWIFT was not compiled with MPI support.");
#endif
}

/**
 * @brief Add a cell to the given proxy's input list.
 *
 * @param p The #proxy.
 * @param c The #cell.
 * @param type Why is this cell in the proxy (hdro, gravity, ...) ?
 */
void proxy_addcell_in(struct proxy *p, struct cell *c, int type) {

  if (type == proxy_cell_type_none) error("Invalid type for proxy");

  /* Check if the cell is already registered with the proxy. */
  for (int k = 0; k < p->nr_cells_in; k++)
    if (p->cells_in[k] == c) {

      /* Update the type */
      p->cells_in_type[k] |= type;
      return;
    }

  /* Do we need to grow the number of in cells? */
  if (p->nr_cells_in == p->size_cells_in) {

    p->size_cells_in *= proxy_buffgrow;

    struct cell **temp_cell;
    if ((temp_cell = (struct cell **)malloc(sizeof(struct cell *) *
                                            p->size_cells_in)) == NULL)
      error("Failed to allocate incoming cell list.");
    memcpy(temp_cell, p->cells_in, sizeof(struct cell *) * p->nr_cells_in);
    free(p->cells_in);
    p->cells_in = temp_cell;

    int *temp_type;
    if ((temp_type = (int *)malloc(sizeof(int) * p->size_cells_in)) == NULL)
      error("Failed to allocate incoming cell type list.");
    memcpy(temp_type, p->cells_in_type, sizeof(int) * p->nr_cells_in);
    free(p->cells_in_type);
    p->cells_in_type = temp_type;
  }

  /* Add the cell. */
  p->cells_in[p->nr_cells_in] = c;
  p->cells_in_type[p->nr_cells_in] = type;
  p->nr_cells_in += 1;
}

/**
 * @brief Add a cell to the given proxy's output list.
 *
 * @param p The #proxy.
 * @param c The #cell.
 * @param type Why is this cell in the proxy (hdro, gravity, ...) ?
 */
void proxy_addcell_out(struct proxy *p, struct cell *c, int type) {

  if (type == proxy_cell_type_none) error("Invalid type for proxy");

  /* Check if the cell is already registered with the proxy. */
  for (int k = 0; k < p->nr_cells_out; k++)
    if (p->cells_out[k] == c) {

      /* Update the type */
      p->cells_out_type[k] |= type;
      return;
    }

  /* Do we need to grow the number of out cells? */
  if (p->nr_cells_out == p->size_cells_out) {
    p->size_cells_out *= proxy_buffgrow;

    struct cell **temp_cell;
    if ((temp_cell = (struct cell **)malloc(sizeof(struct cell *) *
                                            p->size_cells_out)) == NULL)
      error("Failed to allocate outgoing cell list.");
    memcpy(temp_cell, p->cells_out, sizeof(struct cell *) * p->nr_cells_out);
    free(p->cells_out);
    p->cells_out = temp_cell;

    int *temp_type;
    if ((temp_type = (int *)malloc(sizeof(int) * p->size_cells_out)) == NULL)
      error("Failed to allocate outgoing cell type list.");
    memcpy(temp_type, p->cells_out_type, sizeof(int) * p->nr_cells_out);
    free(p->cells_out_type);
    p->cells_out_type = temp_type;
  }

  /* Add the cell. */
  p->cells_out[p->nr_cells_out] = c;
  p->cells_out_type[p->nr_cells_out] = type;
  p->nr_cells_out += 1;
}

/**
 * @brief Exchange particles with a remote node.
 *
 * @param p The #proxy.
 */
void proxy_parts_exchange_first(struct proxy *p) {

#ifdef WITH_MPI

  /* Send the number of particles. */
  p->buff_out[0] = p->nr_parts_out;
  p->buff_out[1] = p->nr_gparts_out;
  p->buff_out[2] = p->nr_sparts_out;
  if (MPI_Isend(p->buff_out, 3, MPI_INT, p->nodeID,
                p->mynodeID * proxy_tag_shift + proxy_tag_count, MPI_COMM_WORLD,
                &p->req_parts_count_out) != MPI_SUCCESS)
    error("Failed to isend nr of parts.");
  /* message( "isent particle counts [%i, %i] from node %i to node %i." ,
  p->buff_out[0], p->buff_out[1], p->mynodeID , p->nodeID ); fflush(stdout); */

  /* Send the particle buffers. */
  if (p->nr_parts_out > 0) {
    if (MPI_Isend(p->parts_out, p->nr_parts_out, part_mpi_type, p->nodeID,
                  p->mynodeID * proxy_tag_shift + proxy_tag_parts,
                  MPI_COMM_WORLD, &p->req_parts_out) != MPI_SUCCESS ||
        MPI_Isend(p->xparts_out, p->nr_parts_out, xpart_mpi_type, p->nodeID,
                  p->mynodeID * proxy_tag_shift + proxy_tag_xparts,
                  MPI_COMM_WORLD, &p->req_xparts_out) != MPI_SUCCESS)
      error("Failed to isend part data.");
    // message( "isent particle data (%i) to node %i." , p->nr_parts_out ,
    // p->nodeID ); fflush(stdout);
    /*for (int k = 0; k < p->nr_parts_out; k++)
      message("sending particle %lli, x=[%.3e %.3e %.3e], h=%.3e, to node %i.",
              p->parts_out[k].id, p->parts_out[k].x[0], p->parts_out[k].x[1],
              p->parts_out[k].x[2], p->parts_out[k].h, p->nodeID);*/
  }
  if (p->nr_gparts_out > 0) {
    if (MPI_Isend(p->gparts_out, p->nr_gparts_out, gpart_mpi_type, p->nodeID,
                  p->mynodeID * proxy_tag_shift + proxy_tag_gparts,
                  MPI_COMM_WORLD, &p->req_gparts_out) != MPI_SUCCESS)
      error("Failed to isend gpart data.");
    // message( "isent gpart data (%i) to node %i." , p->nr_parts_out ,
    // p->nodeID ); fflush(stdout);
  }

  if (p->nr_sparts_out > 0) {
    if (MPI_Isend(p->sparts_out, p->nr_sparts_out, spart_mpi_type, p->nodeID,
                  p->mynodeID * proxy_tag_shift + proxy_tag_sparts,
                  MPI_COMM_WORLD, &p->req_sparts_out) != MPI_SUCCESS)
      error("Failed to isend spart data.");
    // message( "isent gpart data (%i) to node %i." , p->nr_parts_out ,
    // p->nodeID ); fflush(stdout);
  }

  /* Receive the number of particles. */
  if (MPI_Irecv(p->buff_in, 3, MPI_INT, p->nodeID,
                p->nodeID * proxy_tag_shift + proxy_tag_count, MPI_COMM_WORLD,
                &p->req_parts_count_in) != MPI_SUCCESS)
    error("Failed to irecv nr of parts.");

#else
  error("SWIFT was not compiled with MPI support.");
#endif
}

void proxy_parts_exchange_second(struct proxy *p) {

#ifdef WITH_MPI

  /* Unpack the incomming parts counts. */
  p->nr_parts_in = p->buff_in[0];
  p->nr_gparts_in = p->buff_in[1];
  p->nr_sparts_in = p->buff_in[2];

  /* Is there enough space in the buffers? */
  if (p->nr_parts_in > p->size_parts_in) {
    do {
      p->size_parts_in *= proxy_buffgrow;
    } while (p->nr_parts_in > p->size_parts_in);
    free(p->parts_in);
    free(p->xparts_in);
    if ((p->parts_in = (struct part *)malloc(sizeof(struct part) *
                                             p->size_parts_in)) == NULL ||
        (p->xparts_in = (struct xpart *)malloc(sizeof(struct xpart) *
                                               p->size_parts_in)) == NULL)
      error("Failed to re-allocate parts_in buffers.");
  }
  if (p->nr_gparts_in > p->size_gparts_in) {
    do {
      p->size_gparts_in *= proxy_buffgrow;
    } while (p->nr_gparts_in > p->size_gparts_in);
    free(p->gparts_in);
    if ((p->gparts_in = (struct gpart *)malloc(sizeof(struct gpart) *
                                               p->size_gparts_in)) == NULL)
      error("Failed to re-allocate gparts_in buffers.");
  }
  if (p->nr_sparts_in > p->size_sparts_in) {
    do {
      p->size_sparts_in *= proxy_buffgrow;
    } while (p->nr_sparts_in > p->size_sparts_in);
    free(p->sparts_in);
    if ((p->sparts_in = (struct spart *)malloc(sizeof(struct spart) *
                                               p->size_sparts_in)) == NULL)
      error("Failed to re-allocate sparts_in buffers.");
  }

  /* Receive the particle buffers. */
  if (p->nr_parts_in > 0) {
    if (MPI_Irecv(p->parts_in, p->nr_parts_in, part_mpi_type, p->nodeID,
                  p->nodeID * proxy_tag_shift + proxy_tag_parts, MPI_COMM_WORLD,
                  &p->req_parts_in) != MPI_SUCCESS ||
        MPI_Irecv(p->xparts_in, p->nr_parts_in, xpart_mpi_type, p->nodeID,
                  p->nodeID * proxy_tag_shift + proxy_tag_xparts,
                  MPI_COMM_WORLD, &p->req_xparts_in) != MPI_SUCCESS)
      error("Failed to irecv part data.");
    // message( "irecv particle data (%i) from node %i." , p->nr_parts_in ,
    // p->nodeID ); fflush(stdout);
  }
  if (p->nr_gparts_in > 0) {
    if (MPI_Irecv(p->gparts_in, p->nr_gparts_in, gpart_mpi_type, p->nodeID,
                  p->nodeID * proxy_tag_shift + proxy_tag_gparts,
                  MPI_COMM_WORLD, &p->req_gparts_in) != MPI_SUCCESS)
      error("Failed to irecv gpart data.");
    // message( "irecv gpart data (%i) from node %i." , p->nr_gparts_in ,
    // p->nodeID ); fflush(stdout);
  }
  if (p->nr_sparts_in > 0) {
    if (MPI_Irecv(p->sparts_in, p->nr_sparts_in, spart_mpi_type, p->nodeID,
                  p->nodeID * proxy_tag_shift + proxy_tag_sparts,
                  MPI_COMM_WORLD, &p->req_sparts_in) != MPI_SUCCESS)
      error("Failed to irecv spart data.");
    // message( "irecv gpart data (%i) from node %i." , p->nr_gparts_in ,
    // p->nodeID ); fflush(stdout);
  }

#else
  error("SWIFT was not compiled with MPI support.");
#endif
}

/**
 * @brief Load parts onto a proxy for exchange.
 *
 * @param p The #proxy.
 * @param parts Pointer to an array of #part to send.
 * @param xparts Pointer to an array of #xpart to send.
 * @param N The number of parts.
 */
void proxy_parts_load(struct proxy *p, const struct part *parts,
                      const struct xpart *xparts, int N) {

  /* Is there enough space in the buffer? */
  if (p->nr_parts_out + N > p->size_parts_out) {
    do {
      p->size_parts_out *= proxy_buffgrow;
    } while (p->nr_parts_out + N > p->size_parts_out);
    struct part *tp = NULL;
    struct xpart *txp = NULL;
    if ((tp = (struct part *)malloc(sizeof(struct part) * p->size_parts_out)) ==
            NULL ||
        (txp = (struct xpart *)malloc(sizeof(struct xpart) *
                                      p->size_parts_out)) == NULL)
      error("Failed to re-allocate parts_out buffers.");
    memcpy(tp, p->parts_out, sizeof(struct part) * p->nr_parts_out);
    memcpy(txp, p->xparts_out, sizeof(struct xpart) * p->nr_parts_out);
    free(p->parts_out);
    free(p->xparts_out);
    p->parts_out = tp;
    p->xparts_out = txp;
  }

  /* Copy the parts and xparts data to the buffer. */
  memcpy(&p->parts_out[p->nr_parts_out], parts, sizeof(struct part) * N);
  memcpy(&p->xparts_out[p->nr_parts_out], xparts, sizeof(struct xpart) * N);

  /* Increase the counters. */
  p->nr_parts_out += N;
}

/**
 * @brief Load gparts onto a proxy for exchange.
 *
 * @param p The #proxy.
 * @param gparts Pointer to an array of #gpart to send.
 * @param N The number of gparts.
 */
void proxy_gparts_load(struct proxy *p, const struct gpart *gparts, int N) {

  /* Is there enough space in the buffer? */
  if (p->nr_gparts_out + N > p->size_gparts_out) {
    do {
      p->size_gparts_out *= proxy_buffgrow;
    } while (p->nr_gparts_out + N > p->size_gparts_out);
    struct gpart *tp;
    if ((tp = (struct gpart *)malloc(sizeof(struct gpart) *
                                     p->size_gparts_out)) == NULL)
      error("Failed to re-allocate gparts_out buffers.");
    memcpy(tp, p->gparts_out, sizeof(struct gpart) * p->nr_gparts_out);
    free(p->gparts_out);
    p->gparts_out = tp;
  }

  /* Copy the parts and xparts data to the buffer. */
  memcpy(&p->gparts_out[p->nr_gparts_out], gparts, sizeof(struct gpart) * N);

  /* Increase the counters. */
  p->nr_gparts_out += N;
}

/**
 * @brief Load sparts onto a proxy for exchange.
 *
 * @param p The #proxy.
 * @param sparts Pointer to an array of #spart to send.
 * @param N The number of sparts.
 */
void proxy_sparts_load(struct proxy *p, const struct spart *sparts, int N) {

  /* Is there enough space in the buffer? */
  if (p->nr_sparts_out + N > p->size_sparts_out) {
    do {
      p->size_sparts_out *= proxy_buffgrow;
    } while (p->nr_sparts_out + N > p->size_sparts_out);
    struct spart *tp;
    if ((tp = (struct spart *)malloc(sizeof(struct spart) *
                                     p->size_sparts_out)) == NULL)
      error("Failed to re-allocate sparts_out buffers.");
    memcpy(tp, p->sparts_out, sizeof(struct spart) * p->nr_sparts_out);
    free(p->sparts_out);
    p->sparts_out = tp;
  }

  /* Copy the parts and xparts data to the buffer. */
  memcpy(&p->sparts_out[p->nr_sparts_out], sparts, sizeof(struct spart) * N);

  /* Increase the counters. */
  p->nr_sparts_out += N;
}

/**
 * @brief Initialize the given proxy.
 *
 * @param p The #proxy.
 * @param mynodeID The node this proxy is running on.
 * @param nodeID The node with which this proxy will communicate.
 */
void proxy_init(struct proxy *p, int mynodeID, int nodeID) {

  /* Set the nodeID. */
  p->mynodeID = mynodeID;
  p->nodeID = nodeID;

  /* Allocate the cell send and receive buffers, if needed. */
  if (p->cells_in == NULL) {
    p->size_cells_in = proxy_buffinit;
    if ((p->cells_in =
             (struct cell **)malloc(sizeof(void *) * p->size_cells_in)) == NULL)
      error("Failed to allocate cells_in buffer.");
    if ((p->cells_in_type = (int *)malloc(sizeof(int) * p->size_cells_in)) ==
        NULL)
      error("Failed to allocate cells_in_type buffer.");
  }
  p->nr_cells_in = 0;
  if (p->cells_out == NULL) {
    p->size_cells_out = proxy_buffinit;
    if ((p->cells_out = (struct cell **)malloc(sizeof(void *) *
                                               p->size_cells_out)) == NULL)
      error("Failed to allocate cells_out buffer.");
    if ((p->cells_out_type = (int *)malloc(sizeof(int) * p->size_cells_out)) ==
        NULL)
      error("Failed to allocate cells_out_type buffer.");
  }
  p->nr_cells_out = 0;

  /* Allocate the part send and receive buffers, if needed. */
  if (p->parts_in == NULL) {
    p->size_parts_in = proxy_buffinit;
    if ((p->parts_in = (struct part *)malloc(sizeof(struct part) *
                                             p->size_parts_in)) == NULL ||
        (p->xparts_in = (struct xpart *)malloc(sizeof(struct xpart) *
                                               p->size_parts_in)) == NULL)
      error("Failed to allocate parts_in buffers.");
  }
  p->nr_parts_in = 0;
  if (p->parts_out == NULL) {
    p->size_parts_out = proxy_buffinit;
    if ((p->parts_out = (struct part *)malloc(sizeof(struct part) *
                                              p->size_parts_out)) == NULL ||
        (p->xparts_out = (struct xpart *)malloc(sizeof(struct xpart) *
                                                p->size_parts_out)) == NULL)
      error("Failed to allocate parts_out buffers.");
  }
  p->nr_parts_out = 0;

  /* Allocate the gpart send and receive buffers, if needed. */
  if (p->gparts_in == NULL) {
    p->size_gparts_in = proxy_buffinit;
    if ((p->gparts_in = (struct gpart *)malloc(sizeof(struct gpart) *
                                               p->size_gparts_in)) == NULL)
      error("Failed to allocate gparts_in buffers.");
  }
  p->nr_gparts_in = 0;
  if (p->gparts_out == NULL) {
    p->size_gparts_out = proxy_buffinit;
    if ((p->gparts_out = (struct gpart *)malloc(sizeof(struct gpart) *
                                                p->size_gparts_out)) == NULL)
      error("Failed to allocate gparts_out buffers.");
  }
  p->nr_gparts_out = 0;

  /* Allocate the spart send and receive buffers, if needed. */
  if (p->sparts_in == NULL) {
    p->size_sparts_in = proxy_buffinit;
    if ((p->sparts_in = (struct spart *)malloc(sizeof(struct spart) *
                                               p->size_sparts_in)) == NULL)
      error("Failed to allocate sparts_in buffers.");
  }
  p->nr_sparts_in = 0;
  if (p->sparts_out == NULL) {
    p->size_sparts_out = proxy_buffinit;
    if ((p->sparts_out = (struct spart *)malloc(sizeof(struct spart) *
                                                p->size_sparts_out)) == NULL)
      error("Failed to allocate sparts_out buffers.");
  }
  p->nr_sparts_out = 0;
}<|MERGE_RESOLUTION|>--- conflicted
+++ resolved
@@ -40,11 +40,8 @@
 /* Local headers. */
 #include "cell.h"
 #include "error.h"
-<<<<<<< HEAD
 #include "memuse.h"
-=======
 #include "space.h"
->>>>>>> 1311f784
 
 /**
  * @brief Exchange tags between nodes.
