/*******************************************************************************
 * This file is part of SWIFT.
 * Copyright (c) 2012 Pedro Gonnet (pedro.gonnet@durham.ac.uk)
 *                    Matthieu Schaller (matthieu.schaller@durham.ac.uk)
 *
 * This program is free software: you can redistribute it and/or modify
 * it under the terms of the GNU Lesser General Public License as published
 * by the Free Software Foundation, either version 3 of the License, or
 * (at your option) any later version.
 *
 * This program is distributed in the hope that it will be useful,
 * but WITHOUT ANY WARRANTY; without even the implied warranty of
 * MERCHANTABILITY or FITNESS FOR A PARTICULAR PURPOSE.  See the
 * GNU General Public License for more details.
 *
 * You should have received a copy of the GNU Lesser General Public License
 * along with this program.  If not, see <http://www.gnu.org/licenses/>.
 *
 ******************************************************************************/
#ifndef SWIFT_RUNNER_IACT_H
#define SWIFT_RUNNER_IACT_H

#include "adiabatic_index.h"

/**
 * @brief SPH interaction functions following the Gadget-2 version of SPH.
 *
 * The interactions computed here are the ones presented in the Gadget-2 paper
 *and use the same
 * numerical coefficients as the Gadget-2 code. When used with the Spline-3
 *kernel, the results
 * should be equivalent to the ones obtained with Gadget-2 up to the rounding
 *errors and interactions
 * missed by the Gadget-2 tree-code neighbours search.
 *
 * The code uses internal energy instead of entropy as a thermodynamical
 *variable.
 */

/**
 * @brief Density loop
 */
__attribute__((always_inline)) INLINE static void runner_iact_density(
    float r2, float *dx, float hi, float hj, struct part *pi, struct part *pj) {

  float r = sqrtf(r2), ri = 1.0f / r;
  float xi, xj;
  float h_inv;
  float wi, wj, wi_dx, wj_dx;
  float mi, mj;
  float dvdr;
  float dv[3], curlvr[3];
  int k;

  /* Get the masses. */
  mi = pi->mass;
  mj = pj->mass;

  /* Compute dv dot r */
  dv[0] = pi->v[0] - pj->v[0];
  dv[1] = pi->v[1] - pj->v[1];
  dv[2] = pi->v[2] - pj->v[2];
  dvdr = dv[0] * dx[0] + dv[1] * dx[1] + dv[2] * dx[2];
  dvdr *= ri;

  /* Compute dv cross r */
  curlvr[0] = dv[1] * dx[2] - dv[2] * dx[1];
  curlvr[1] = dv[2] * dx[0] - dv[0] * dx[2];
  curlvr[2] = dv[0] * dx[1] - dv[1] * dx[0];
  for (k = 0; k < 3; k++) curlvr[k] *= ri;

  /* Compute density of pi. */
  h_inv = 1.0f / hi;
  xi = r * h_inv;
  kernel_deval(xi, &wi, &wi_dx);

  pi->rho += mj * wi;
  pi->rho_dh -= mj * (3.0f * wi + xi * wi_dx);
  pi->density.wcount += wi;
  pi->density.wcount_dh -= xi * wi_dx;

  pi->density.div_v -= mj * dvdr * wi_dx;
  for (k = 0; k < 3; k++) pi->density.rot_v[k] += mj * curlvr[k] * wi_dx;

  /* Compute density of pj. */
  h_inv = 1.0f / hj;
  xj = r * h_inv;
  kernel_deval(xj, &wj, &wj_dx);

  pj->rho += mi * wj;
  pj->rho_dh -= mi * (3.0f * wj + xj * wj_dx);
  pj->density.wcount += wj;
  pj->density.wcount_dh -= xj * wj_dx;

  pj->density.div_v -= mi * dvdr * wj_dx;
  for (k = 0; k < 3; k++) pj->density.rot_v[k] += mi * curlvr[k] * wj_dx;
}

/**
 * @brief Density loop (Vectorized version)
 */
__attribute__((always_inline)) INLINE static void runner_iact_vec_density(
    float *R2, float *Dx, float *Hi, float *Hj, struct part **pi,
    struct part **pj) {

#ifdef WITH_VECTORIZATION

  vector r, ri, r2, xi, xj, hi, hj, hi_inv, hj_inv, wi, wj, wi_dx, wj_dx;
  vector rhoi, rhoj, rhoi_dh, rhoj_dh, wcounti, wcountj, wcounti_dh, wcountj_dh;
  vector mi, mj;
  vector dx[3], dv[3];
  vector vi[3], vj[3];
  vector dvdr, div_vi, div_vj;
  vector curlvr[3], rot_vi[3], rot_vj[3];
  int k, j;

#if VEC_SIZE == 8
  mi.v = vec_set(pi[0]->mass, pi[1]->mass, pi[2]->mass, pi[3]->mass,
                 pi[4]->mass, pi[5]->mass, pi[6]->mass, pi[7]->mass);
  mj.v = vec_set(pj[0]->mass, pj[1]->mass, pj[2]->mass, pj[3]->mass,
                 pj[4]->mass, pj[5]->mass, pj[6]->mass, pj[7]->mass);
  for (k = 0; k < 3; k++) {
    vi[k].v = vec_set(pi[0]->v[k], pi[1]->v[k], pi[2]->v[k], pi[3]->v[k],
                      pi[4]->v[k], pi[5]->v[k], pi[6]->v[k], pi[7]->v[k]);
    vj[k].v = vec_set(pj[0]->v[k], pj[1]->v[k], pj[2]->v[k], pj[3]->v[k],
                      pj[4]->v[k], pj[5]->v[k], pj[6]->v[k], pj[7]->v[k]);
  }
  for (k = 0; k < 3; k++)
    dx[k].v = vec_set(Dx[0 + k], Dx[3 + k], Dx[6 + k], Dx[9 + k], Dx[12 + k],
                      Dx[15 + k], Dx[18 + k], Dx[21 + k]);
#elif VEC_SIZE == 4
  mi.v = vec_set(pi[0]->mass, pi[1]->mass, pi[2]->mass, pi[3]->mass);
  mj.v = vec_set(pj[0]->mass, pj[1]->mass, pj[2]->mass, pj[3]->mass);
  for (k = 0; k < 3; k++) {
    vi[k].v = vec_set(pi[0]->v[k], pi[1]->v[k], pi[2]->v[k], pi[3]->v[k]);
    vj[k].v = vec_set(pj[0]->v[k], pj[1]->v[k], pj[2]->v[k], pj[3]->v[k]);
  }
  for (k = 0; k < 3; k++)
    dx[k].v = vec_set(Dx[0 + k], Dx[3 + k], Dx[6 + k], Dx[9 + k]);
#endif

  /* Get the radius and inverse radius. */
  r2.v = vec_load(R2);
  ri.v = vec_rsqrt(r2.v);
  ri.v = ri.v - vec_set1(0.5f) * ri.v * (r2.v * ri.v * ri.v - vec_set1(1.0f));
  r.v = r2.v * ri.v;

  hi.v = vec_load(Hi);
  hi_inv.v = vec_rcp(hi.v);
  hi_inv.v = hi_inv.v - hi_inv.v * (hi_inv.v * hi.v - vec_set1(1.0f));
  xi.v = r.v * hi_inv.v;

  hj.v = vec_load(Hj);
  hj_inv.v = vec_rcp(hj.v);
  hj_inv.v = hj_inv.v - hj_inv.v * (hj_inv.v * hj.v - vec_set1(1.0f));
  xj.v = r.v * hj_inv.v;

  kernel_deval_vec(&xi, &wi, &wi_dx);
  kernel_deval_vec(&xj, &wj, &wj_dx);

  /* Compute dv. */
  dv[0].v = vi[0].v - vj[0].v;
  dv[1].v = vi[1].v - vj[1].v;
  dv[2].v = vi[2].v - vj[2].v;

  /* Compute dv dot r */
  dvdr.v = (dv[0].v * dx[0].v) + (dv[1].v * dx[1].v) + (dv[2].v * dx[2].v);
  dvdr.v = dvdr.v * ri.v;

  /* Compute dv cross r */
  curlvr[0].v = dv[1].v * dx[2].v - dv[2].v * dx[1].v;
  curlvr[1].v = dv[2].v * dx[0].v - dv[0].v * dx[2].v;
  curlvr[2].v = dv[0].v * dx[1].v - dv[1].v * dx[0].v;
  for (k = 0; k < 3; k++) curlvr[k].v *= ri.v;

  rhoi.v = mj.v * wi.v;
  rhoi_dh.v = mj.v * (vec_set1(3.0f) * wi.v + xi.v * wi_dx.v);
  wcounti.v = wi.v;
  wcounti_dh.v = xi.v * wi_dx.v;
  div_vi.v = mj.v * dvdr.v * wi_dx.v;
  for (k = 0; k < 3; k++) rot_vi[k].v = mj.v * curlvr[k].v * wi_dx.v;

  rhoj.v = mi.v * wj.v;
  rhoj_dh.v = mi.v * (vec_set1(3.0f) * wj.v + xj.v * wj_dx.v);
  wcountj.v = wj.v;
  wcountj_dh.v = xj.v * wj_dx.v;
  div_vj.v = mi.v * dvdr.v * wj_dx.v;
  for (k = 0; k < 3; k++) rot_vj[k].v = mi.v * curlvr[k].v * wj_dx.v;

  for (k = 0; k < VEC_SIZE; k++) {
    pi[k]->rho += rhoi.f[k];
    pi[k]->rho_dh -= rhoi_dh.f[k];
    pi[k]->density.wcount += wcounti.f[k];
    pi[k]->density.wcount_dh -= wcounti_dh.f[k];
    pi[k]->density.div_v -= div_vi.f[k];
    for (j = 0; j < 3; j++) pi[k]->density.rot_v[j] += rot_vi[j].f[k];
    pj[k]->rho += rhoj.f[k];
    pj[k]->rho_dh -= rhoj_dh.f[k];
    pj[k]->density.wcount += wcountj.f[k];
    pj[k]->density.wcount_dh -= wcountj_dh.f[k];
    pj[k]->density.div_v -= div_vj.f[k];
    for (j = 0; j < 3; j++) pj[k]->density.rot_v[j] += rot_vj[j].f[k];
  }

#else

  for (int k = 0; k < VEC_SIZE; k++)
    runner_iact_density(R2[k], &Dx[3 * k], Hi[k], Hj[k], pi[k], pj[k]);

#endif
}

/**
 * @brief Density loop (non-symmetric version)
 */
__attribute__((always_inline)) INLINE static void runner_iact_nonsym_density(
    float r2, float *dx, float hi, float hj, struct part *pi, struct part *pj) {

  float r, ri;
  float xi;
  float h_inv;
  float wi, wi_dx;
  float mj;
  float dvdr;
  float dv[3], curlvr[3];
  int k;

  /* Get the masses. */
  mj = pj->mass;

  /* Get r and r inverse. */
  r = sqrtf(r2);
  ri = 1.0f / r;

  /* Compute dv dot r */
  dv[0] = pi->v[0] - pj->v[0];
  dv[1] = pi->v[1] - pj->v[1];
  dv[2] = pi->v[2] - pj->v[2];
  dvdr = dv[0] * dx[0] + dv[1] * dx[1] + dv[2] * dx[2];
  dvdr *= ri;

  /* Compute dv cross r */
  curlvr[0] = dv[1] * dx[2] - dv[2] * dx[1];
  curlvr[1] = dv[2] * dx[0] - dv[0] * dx[2];
  curlvr[2] = dv[0] * dx[1] - dv[1] * dx[0];
  for (k = 0; k < 3; k++) curlvr[k] *= ri;

  h_inv = 1.0f / hi;
  xi = r * h_inv;
  kernel_deval(xi, &wi, &wi_dx);

  pi->rho += mj * wi;
  pi->rho_dh -= mj * (3.0f * wi + xi * wi_dx);
  pi->density.wcount += wi;
  pi->density.wcount_dh -= xi * wi_dx;

  pi->density.div_v -= mj * dvdr * wi_dx;
  for (k = 0; k < 3; k++) pi->density.rot_v[k] += mj * curlvr[k] * wi_dx;
}

/**
 * @brief Density loop (non-symmetric vectorized version)
 */
__attribute__((always_inline)) INLINE static void
runner_iact_nonsym_vec_density(float *R2, float *Dx, float *Hi, float *Hj,
                               struct part **pi, struct part **pj) {

#ifdef WITH_VECTORIZATION

  vector r, ri, r2, xi, hi, hi_inv, wi, wi_dx;
  vector rhoi, rhoi_dh, wcounti, wcounti_dh, div_vi;
  vector mj;
  vector dx[3], dv[3];
  vector vi[3], vj[3];
  vector dvdr;
  vector curlvr[3], rot_vi[3];
  int k, j;

#if VEC_SIZE == 8
  mj.v = vec_set(pj[0]->mass, pj[1]->mass, pj[2]->mass, pj[3]->mass,
                 pj[4]->mass, pj[5]->mass, pj[6]->mass, pj[7]->mass);
  for (k = 0; k < 3; k++) {
    vi[k].v = vec_set(pi[0]->v[k], pi[1]->v[k], pi[2]->v[k], pi[3]->v[k],
                      pi[4]->v[k], pi[5]->v[k], pi[6]->v[k], pi[7]->v[k]);
    vj[k].v = vec_set(pj[0]->v[k], pj[1]->v[k], pj[2]->v[k], pj[3]->v[k],
                      pj[4]->v[k], pj[5]->v[k], pj[6]->v[k], pj[7]->v[k]);
  }
  for (k = 0; k < 3; k++)
    dx[k].v = vec_set(Dx[0 + k], Dx[3 + k], Dx[6 + k], Dx[9 + k], Dx[12 + k],
                      Dx[15 + k], Dx[18 + k], Dx[21 + k]);
#elif VEC_SIZE == 4
  mj.v = vec_set(pj[0]->mass, pj[1]->mass, pj[2]->mass, pj[3]->mass);
  for (k = 0; k < 3; k++) {
    vi[k].v = vec_set(pi[0]->v[k], pi[1]->v[k], pi[2]->v[k], pi[3]->v[k]);
    vj[k].v = vec_set(pj[0]->v[k], pj[1]->v[k], pj[2]->v[k], pj[3]->v[k]);
  }
  for (k = 0; k < 3; k++)
    dx[k].v = vec_set(Dx[0 + k], Dx[3 + k], Dx[6 + k], Dx[9 + k]);
#endif

  /* Get the radius and inverse radius. */
  r2.v = vec_load(R2);
  ri.v = vec_rsqrt(r2.v);
  ri.v = ri.v - vec_set1(0.5f) * ri.v * (r2.v * ri.v * ri.v - vec_set1(1.0f));
  r.v = r2.v * ri.v;

  hi.v = vec_load(Hi);
  hi_inv.v = vec_rcp(hi.v);
  hi_inv.v = hi_inv.v - hi_inv.v * (hi_inv.v * hi.v - vec_set1(1.0f));
  xi.v = r.v * hi_inv.v;

  kernel_deval_vec(&xi, &wi, &wi_dx);

  /* Compute dv. */
  dv[0].v = vi[0].v - vj[0].v;
  dv[1].v = vi[1].v - vj[1].v;
  dv[2].v = vi[2].v - vj[2].v;

  /* Compute dv dot r */
  dvdr.v = (dv[0].v * dx[0].v) + (dv[1].v * dx[1].v) + (dv[2].v * dx[2].v);
  dvdr.v = dvdr.v * ri.v;

  /* Compute dv cross r */
  curlvr[0].v = dv[1].v * dx[2].v - dv[2].v * dx[1].v;
  curlvr[1].v = dv[2].v * dx[0].v - dv[0].v * dx[2].v;
  curlvr[2].v = dv[0].v * dx[1].v - dv[1].v * dx[0].v;
  for (k = 0; k < 3; k++) curlvr[k].v *= ri.v;

  rhoi.v = mj.v * wi.v;
  rhoi_dh.v = mj.v * (vec_set1(3.0f) * wi.v + xi.v * wi_dx.v);
  wcounti.v = wi.v;
  wcounti_dh.v = xi.v * wi_dx.v;
  div_vi.v = mj.v * dvdr.v * wi_dx.v;
  for (k = 0; k < 3; k++) rot_vi[k].v = mj.v * curlvr[k].v * wi_dx.v;

  for (k = 0; k < VEC_SIZE; k++) {
    pi[k]->rho += rhoi.f[k];
    pi[k]->rho_dh -= rhoi_dh.f[k];
    pi[k]->density.wcount += wcounti.f[k];
    pi[k]->density.wcount_dh -= wcounti_dh.f[k];
    pi[k]->density.div_v -= div_vi.f[k];
    for (j = 0; j < 3; j++) pi[k]->density.rot_v[j] += rot_vi[j].f[k];
  }

#else

  for (int k = 0; k < VEC_SIZE; k++)
    runner_iact_nonsym_density(R2[k], &Dx[3 * k], Hi[k], Hj[k], pi[k], pj[k]);

#endif
}

/**
 * @brief Force loop
 */
__attribute__((always_inline)) INLINE static void runner_iact_force(
    float r2, float *dx, float hi, float hj, struct part *pi, struct part *pj) {

  float r = sqrtf(r2), ri = 1.0f / r;
  float xi, xj;
  float hi_inv, hi2_inv;
  float hj_inv, hj2_inv;
  float wi, wj, wi_dx, wj_dx, wi_dr, wj_dr, w, dvdr;
  float mi, mj, POrho2i, POrho2j, rhoi, rhoj;
  float v_sig, omega_ij, Pi_ij, alpha_ij, tc, v_sig_u;
  float f;
  int k;

  /* Get some values in local variables. */
  mi = pi->mass;
  mj = pj->mass;
  rhoi = pi->rho;
  rhoj = pj->rho;
  POrho2i = pi->force.P_over_rho2;
  POrho2j = pj->force.P_over_rho2;

  /* Get the kernel for hi. */
  hi_inv = 1.0f / hi;
  hi2_inv = hi_inv * hi_inv;
  xi = r * hi_inv;
  kernel_deval(xi, &wi, &wi_dx);
  wi_dr = hi2_inv * hi2_inv * wi_dx;

  /* Get the kernel for hj. */
  hj_inv = 1.0f / hj;
  hj2_inv = hj_inv * hj_inv;
  xj = r * hj_inv;
  kernel_deval(xj, &wj, &wj_dx);
  wj_dr = hj2_inv * hj2_inv * wj_dx;

  /* Compute dv dot r. */
  dvdr = (pi->v[0] - pj->v[0]) * dx[0] + (pi->v[1] - pj->v[1]) * dx[1] +
         (pi->v[2] - pj->v[2]) * dx[2];
  dvdr *= ri;

  /* Compute the relative velocity. (This is 0 if the particles move away from
   * each other and negative otherwise) */
  omega_ij = fminf(dvdr, 0.f);

  /* Compute signal velocity */
  v_sig = pi->force.soundspeed + pj->force.soundspeed - 2.0f * omega_ij;

  /* Compute viscosity parameter */
  alpha_ij = -0.5f * (pi->alpha + pj->alpha);

  /* Compute viscosity tensor */
  Pi_ij = alpha_ij * v_sig * omega_ij / (rhoi + rhoj);

  /* Apply balsara switch */
  Pi_ij *= (pi->force.balsara + pj->force.balsara);

  /* Thermal conductivity */
  v_sig_u = sqrtf(2.f * hydro_gamma_minus_one *
                  fabs(rhoi * pi->u - rhoj * pj->u) / (rhoi + rhoj));
  tc = const_conductivity_alpha * v_sig_u / (rhoi + rhoj);
  tc *= (wi_dr + wj_dr);

  /* Get the common factor out. */
  w = ri *
      ((POrho2i * wi_dr + POrho2j * wj_dr) + 0.25f * Pi_ij * (wi_dr + wj_dr));

  /* Use the force, Luke! */
  for (k = 0; k < 3; k++) {
    f = dx[k] * w;
    pi->a_hydro[k] -= mj * f;
    pj->a_hydro[k] += mi * f;
  }

  /* Get the time derivative for u. */
  pi->force.u_dt +=
      mj * dvdr * (POrho2i * wi_dr + 0.125f * Pi_ij * (wi_dr + wj_dr));
  pj->force.u_dt +=
      mi * dvdr * (POrho2j * wj_dr + 0.125f * Pi_ij * (wi_dr + wj_dr));

  /* Add the thermal conductivity */
  pi->force.u_dt += mj * tc * (pi->u - pj->u);
  pj->force.u_dt += mi * tc * (pj->u - pi->u);

  /* Get the time derivative for h. */
  pi->force.h_dt -= mj * dvdr / rhoj * wi_dr;
  pj->force.h_dt -= mi * dvdr / rhoi * wj_dr;

  /* Update the signal velocity. */
  pi->force.v_sig = fmaxf(pi->force.v_sig, v_sig);
  pj->force.v_sig = fmaxf(pj->force.v_sig, v_sig);
}

/**
 * @brief Force loop (Vectorized version)
 */
__attribute__((always_inline)) INLINE static void runner_iact_vec_force(
    float *R2, float *Dx, float *Hi, float *Hj, struct part **pi,
    struct part **pj) {

#ifdef WITH_VECTORIZATION

  vector r, r2, ri;
  vector xi, xj;
  vector hi, hj, hi_inv, hj_inv;
  vector hi2_inv, hj2_inv;
  vector wi, wj, wi_dx, wj_dx, wi_dr, wj_dr, dvdr;
  vector w;
  vector piPOrho2, pjPOrho2, pirho, pjrho, piu, pju;
  vector mi, mj;
  vector f;
  vector dx[3];
  vector vi[3], vj[3];
  vector pia[3], pja[3];
  vector piu_dt, pju_dt;
  vector pih_dt, pjh_dt;
  vector ci, cj, v_sig, vi_sig, vj_sig;
  vector omega_ij, Pi_ij, balsara;
  vector pialpha, pjalpha, alpha_ij, v_sig_u, tc;
  int j, k;

/* Load stuff. */
#if VEC_SIZE == 8
  mi.v = vec_set(pi[0]->mass, pi[1]->mass, pi[2]->mass, pi[3]->mass,
                 pi[4]->mass, pi[5]->mass, pi[6]->mass, pi[7]->mass);
  mj.v = vec_set(pj[0]->mass, pj[1]->mass, pj[2]->mass, pj[3]->mass,
                 pj[4]->mass, pj[5]->mass, pj[6]->mass, pj[7]->mass);
  piPOrho2.v =
      vec_set(pi[0]->force.P_over_rho2, pi[1]->force.P_over_rho2, pi[2]->force.P_over_rho2,
              pi[3]->force.P_over_rho2, pi[4]->force.P_over_rho2, pi[5]->force.P_over_rho2,
              pi[6]->force.P_over_rho2, pi[7]->force.P_over_rho2);
  pjPOrho2.v =
      vec_set(pj[0]->force.P_over_rho2, pj[1]->force.P_over_rho2, pj[2]->force.P_over_rho2,
              pj[3]->force.P_over_rho2, pj[4]->force.P_over_rho2, pj[5]->force.P_over_rho2,
              pj[6]->force.P_over_rho2, pj[7]->force.P_over_rho2);
  pirho.v = vec_set(pi[0]->rho, pi[1]->rho, pi[2]->rho, pi[3]->rho, pi[4]->rho,
                    pi[5]->rho, pi[6]->rho, pi[7]->rho);
  pjrho.v = vec_set(pj[0]->rho, pj[1]->rho, pj[2]->rho, pj[3]->rho, pj[4]->rho,
                    pj[5]->rho, pj[6]->rho, pj[7]->rho);
  piu.v = vec_set(pi[0]->u, pi[1]->u, pi[2]->u, pi[3]->u, pi[4]->u, pi[5]->u,
                  pi[6]->u, pi[7]->u);
  pju.v = vec_set(pj[0]->u, pj[1]->u, pj[2]->u, pj[3]->u, pj[4]->u, pj[5]->u,
                  pj[6]->u, pj[7]->u);
<<<<<<< HEAD
  ci.v = vec_set(pi[0]->force.soundspeed, pi[1]->force.soundspeed,
                 pi[2]->force.soundspeed, pi[3]->force.soundspeed,
                 pi[4]->force.soundspeed, pi[5]->force.soundspeed,
                 pi[6]->force.soundspeed, pi[7]->force.soundspeed);
  cj.v = vec_set(pj[0]->force.soundspeed, pj[1]->force.soundspeed,
                 pj[2]->force.soundspeed, pj[3]->force.soundspeed,
                 pj[4]->force.soundspeed, pj[5]->force.soundspeed,
                 pj[6]->force.soundspeed, pj[7]->force.soundspeed);
=======
  ci.v =
      vec_set(pi[0]->force.soundspeed, pi[1]->force.soundspeed, pi[2]->force.soundspeed, pi[3]->force.soundspeed,
              pi[4]->force.soundspeed, pi[5]->force.soundspeed, pi[6]->force.soundspeed, pi[7]->force.soundspeed);
  cj.v =
      vec_set(pj[0]->force.soundspeed, pj[1]->force.soundspeed, pj[2]->force.soundspeed, pj[3]->force.soundspeed,
              pj[4]->force.soundspeed, pj[5]->force.soundspeed, pj[6]->force.soundspeed, pj[7]->force.soundspeed);
>>>>>>> 62e0011a
  vi_sig.v = vec_set(pi[0]->force.v_sig, pi[1]->force.v_sig, pi[2]->force.v_sig,
                     pi[3]->force.v_sig, pi[4]->force.v_sig, pi[5]->force.v_sig,
                     pi[6]->force.v_sig, pi[7]->force.v_sig);
  vj_sig.v = vec_set(pj[0]->force.v_sig, pj[1]->force.v_sig, pj[2]->force.v_sig,
                     pj[3]->force.v_sig, pj[4]->force.v_sig, pj[5]->force.v_sig,
                     pj[6]->force.v_sig, pj[7]->force.v_sig);
  for (k = 0; k < 3; k++) {
    vi[k].v = vec_set(pi[0]->v[k], pi[1]->v[k], pi[2]->v[k], pi[3]->v[k],
                      pi[4]->v[k], pi[5]->v[k], pi[6]->v[k], pi[7]->v[k]);
    vj[k].v = vec_set(pj[0]->v[k], pj[1]->v[k], pj[2]->v[k], pj[3]->v[k],
                      pj[4]->v[k], pj[5]->v[k], pj[6]->v[k], pj[7]->v[k]);
  }
  for (k = 0; k < 3; k++)
    dx[k].v = vec_set(Dx[0 + k], Dx[3 + k], Dx[6 + k], Dx[9 + k], Dx[12 + k],
                      Dx[15 + k], Dx[18 + k], Dx[21 + k]);
  balsara.v =
      vec_set(pi[0]->force.balsara, pi[1]->force.balsara, pi[2]->force.balsara,
              pi[3]->force.balsara, pi[4]->force.balsara, pi[5]->force.balsara,
              pi[6]->force.balsara, pi[7]->force.balsara) +
      vec_set(pj[0]->force.balsara, pj[1]->force.balsara, pj[2]->force.balsara,
              pj[3]->force.balsara, pj[4]->force.balsara, pj[5]->force.balsara,
              pj[6]->force.balsara, pj[7]->force.balsara);
  pialpha.v = vec_set(pi[0]->alpha, pi[1]->alpha, pi[2]->alpha, pi[3]->alpha,
                      pi[4]->alpha, pi[5]->alpha, pi[6]->alpha, pi[7]->alpha);
  pjalpha.v = vec_set(pj[0]->alpha, pj[1]->alpha, pj[2]->alpha, pj[3]->alpha,
                      pj[4]->alpha, pj[5]->alpha, pj[6]->alpha, pj[7]->alpha);
#elif VEC_SIZE == 4
  mi.v = vec_set(pi[0]->mass, pi[1]->mass, pi[2]->mass, pi[3]->mass);
  mj.v = vec_set(pj[0]->mass, pj[1]->mass, pj[2]->mass, pj[3]->mass);
  piPOrho2.v = vec_set(pi[0]->force.P_over_rho2, pi[1]->force.P_over_rho2,
                       pi[2]->force.P_over_rho2, pi[3]->force.P_over_rho2);
  pjPOrho2.v = vec_set(pj[0]->force.P_over_rho2, pj[1]->force.P_over_rho2,
                       pj[2]->force.P_over_rho2, pj[3]->force.P_over_rho2);
  pirho.v = vec_set(pi[0]->rho, pi[1]->rho, pi[2]->rho, pi[3]->rho);
  pjrho.v = vec_set(pj[0]->rho, pj[1]->rho, pj[2]->rho, pj[3]->rho);
  piu.v = vec_set(pi[0]->u, pi[1]->u, pi[2]->u, pi[3]->u);
  pju.v = vec_set(pj[0]->u, pj[1]->u, pj[2]->u, pj[3]->u);
<<<<<<< HEAD
  ci.v = vec_set(pi[0]->force.soundspeed, pi[1]->force.soundspeed,
                 pi[2]->force.soundspeed, pi[3]->force.soundspeed);
  cj.v = vec_set(pj[0]->force.soundspeed, pj[1]->force.soundspeed,
                 pj[2]->force.soundspeed, pj[3]->force.soundspeed);
=======
  ci.v =
      vec_set(pi[0]->force.soundspeed, pi[1]->force.soundspeed, pi[2]->force.soundspeed, pi[3]->force.soundspeed);
  cj.v =
      vec_set(pj[0]->force.soundspeed, pj[1]->force.soundspeed, pj[2]->force.soundspeed, pj[3]->force.soundspeed);
>>>>>>> 62e0011a
  vi_sig.v = vec_set(pi[0]->force.v_sig, pi[1]->force.v_sig, pi[2]->force.v_sig,
                     pi[3]->force.v_sig);
  vj_sig.v = vec_set(pj[0]->force.v_sig, pj[1]->force.v_sig, pj[2]->force.v_sig,
                     pj[3]->force.v_sig);
  for (k = 0; k < 3; k++) {
    vi[k].v = vec_set(pi[0]->v[k], pi[1]->v[k], pi[2]->v[k], pi[3]->v[k]);
    vj[k].v = vec_set(pj[0]->v[k], pj[1]->v[k], pj[2]->v[k], pj[3]->v[k]);
  }
  for (k = 0; k < 3; k++)
    dx[k].v = vec_set(Dx[0 + k], Dx[3 + k], Dx[6 + k], Dx[9 + k]);
  balsara.v = vec_set(pi[0]->force.balsara, pi[1]->force.balsara,
                      pi[2]->force.balsara, pi[3]->force.balsara) +
              vec_set(pj[0]->force.balsara, pj[1]->force.balsara,
                      pj[2]->force.balsara, pj[3]->force.balsara);
  pialpha.v = vec_set(pi[0]->alpha, pi[1]->alpha, pi[2]->alpha, pi[3]->alpha);
  pjalpha.v = vec_set(pj[0]->alpha, pj[1]->alpha, pj[2]->alpha, pj[3]->alpha);
#else
#error
#endif

  /* Get the radius and inverse radius. */
  r2.v = vec_load(R2);
  ri.v = vec_rsqrt(r2.v);
  ri.v = ri.v - vec_set1(0.5f) * ri.v * (r2.v * ri.v * ri.v - vec_set1(1.0f));
  r.v = r2.v * ri.v;

  /* Get the kernel for hi. */
  hi.v = vec_load(Hi);
  hi_inv.v = vec_rcp(hi.v);
  hi_inv.v = hi_inv.v - hi_inv.v * (hi.v * hi_inv.v - vec_set1(1.0f));
  hi2_inv.v = hi_inv.v * hi_inv.v;
  xi.v = r.v * hi_inv.v;
  kernel_deval_vec(&xi, &wi, &wi_dx);
  wi_dr.v = hi2_inv.v * hi2_inv.v * wi_dx.v;

  /* Get the kernel for hj. */
  hj.v = vec_load(Hj);
  hj_inv.v = vec_rcp(hj.v);
  hj_inv.v = hj_inv.v - hj_inv.v * (hj.v * hj_inv.v - vec_set1(1.0f));
  hj2_inv.v = hj_inv.v * hj_inv.v;
  xj.v = r.v * hj_inv.v;
  kernel_deval_vec(&xj, &wj, &wj_dx);
  wj_dr.v = hj2_inv.v * hj2_inv.v * wj_dx.v;

  /* Compute dv dot r. */
  dvdr.v = ((vi[0].v - vj[0].v) * dx[0].v) + ((vi[1].v - vj[1].v) * dx[1].v) +
           ((vi[2].v - vj[2].v) * dx[2].v);
  dvdr.v = dvdr.v * ri.v;

  /* Get the time derivative for h. */
  pih_dt.v = mj.v / pjrho.v * dvdr.v * wi_dr.v;
  pjh_dt.v = mi.v / pirho.v * dvdr.v * wj_dr.v;

  /* Compute the relative velocity. (This is 0 if the particles move away from
   * each other and negative otherwise) */
  omega_ij.v = vec_fmin(dvdr.v, vec_set1(0.0f));

  /* Compute signal velocity */
  v_sig.v = ci.v + cj.v - vec_set1(2.0f) * omega_ij.v;

  /* Compute viscosity parameter */
  alpha_ij.v = vec_set1(-0.5f) * (pialpha.v + pjalpha.v);

  /* Compute viscosity tensor */
  Pi_ij.v = balsara.v * alpha_ij.v * v_sig.v * omega_ij.v / (pirho.v + pjrho.v);
  Pi_ij.v *= (wi_dr.v + wj_dr.v);

  /* Thermal conductivity */
  v_sig_u.v = vec_sqrt(vec_set1(2.f * hydro_gamma_minus_one) *
                       vec_fabs(pirho.v * piu.v - pjrho.v * pju.v) /
                       (pirho.v + pjrho.v));
  tc.v = vec_set1(const_conductivity_alpha) * v_sig_u.v / (pirho.v + pjrho.v);
  tc.v *= (wi_dr.v + wj_dr.v);

  /* Get the common factor out. */
  w.v = ri.v * ((piPOrho2.v * wi_dr.v + pjPOrho2.v * wj_dr.v) +
                vec_set1(0.25f) * Pi_ij.v);

  /* Use the force, Luke! */
  for (k = 0; k < 3; k++) {
    f.v = dx[k].v * w.v;
    pia[k].v = mj.v * f.v;
    pja[k].v = mi.v * f.v;
  }

  /* Get the time derivative for u. */
  piu_dt.v =
      mj.v * dvdr.v * (piPOrho2.v * wi_dr.v + vec_set1(0.125f) * Pi_ij.v);
  pju_dt.v =
      mi.v * dvdr.v * (pjPOrho2.v * wj_dr.v + vec_set1(0.125f) * Pi_ij.v);

  /* Add the thermal conductivity */
  piu_dt.v += mj.v * tc.v * (piu.v - pju.v);
  pju_dt.v += mi.v * tc.v * (pju.v - piu.v);

  /* Store the forces back on the particles. */
  for (k = 0; k < VEC_SIZE; k++) {
    pi[k]->force.u_dt += piu_dt.f[k];
    pj[k]->force.u_dt += pju_dt.f[k];
    pi[k]->force.h_dt -= pih_dt.f[k];
    pj[k]->force.h_dt -= pjh_dt.f[k];
    pi[k]->force.v_sig = fmaxf(pi[k]->force.v_sig, v_sig.f[k]);
    pj[k]->force.v_sig = fmaxf(pj[k]->force.v_sig, v_sig.f[k]);
    for (j = 0; j < 3; j++) {
      pi[k]->a_hydro[j] -= pia[j].f[k];
      pj[k]->a_hydro[j] += pja[j].f[k];
    }
  }

#else

  for (int k = 0; k < VEC_SIZE; k++)
    runner_iact_force(R2[k], &Dx[3 * k], Hi[k], Hj[k], pi[k], pj[k]);

#endif
}

/**
 * @brief Force loop (non-symmetric version)
 */
__attribute__((always_inline)) INLINE static void runner_iact_nonsym_force(
    float r2, float *dx, float hi, float hj, struct part *pi, struct part *pj) {

  float r = sqrtf(r2), ri = 1.0f / r;
  float xi, xj;
  float hi_inv, hi2_inv;
  float hj_inv, hj2_inv;
  float wi, wj, wi_dx, wj_dx, wi_dr, wj_dr, w, dvdr;
  float /*mi,*/ mj, POrho2i, POrho2j, rhoi, rhoj;
  float v_sig, omega_ij, Pi_ij, alpha_ij, tc, v_sig_u;
  float f;
  int k;

  /* Get some values in local variables. */
  // mi = pi->mass;
  mj = pj->mass;
  rhoi = pi->rho;
  rhoj = pj->rho;
  POrho2i = pi->force.P_over_rho2;
  POrho2j = pj->force.P_over_rho2;

  /* Get the kernel for hi. */
  hi_inv = 1.0f / hi;
  hi2_inv = hi_inv * hi_inv;
  xi = r * hi_inv;
  kernel_deval(xi, &wi, &wi_dx);
  wi_dr = hi2_inv * hi2_inv * wi_dx;

  /* Get the kernel for hj. */
  hj_inv = 1.0f / hj;
  hj2_inv = hj_inv * hj_inv;
  xj = r * hj_inv;
  kernel_deval(xj, &wj, &wj_dx);
  wj_dr = hj2_inv * hj2_inv * wj_dx;

  /* Compute dv dot r. */
  dvdr = (pi->v[0] - pj->v[0]) * dx[0] + (pi->v[1] - pj->v[1]) * dx[1] +
         (pi->v[2] - pj->v[2]) * dx[2];
  dvdr *= ri;

  /* Compute the relative velocity. (This is 0 if the particles move away from
   * each other and negative otherwise) */
  omega_ij = fminf(dvdr, 0.f);

  /* Compute signal velocity */
  v_sig = pi->force.soundspeed + pj->force.soundspeed - 2.0f * omega_ij;

  /* Compute viscosity parameter */
  alpha_ij = -0.5f * (pi->alpha + pj->alpha);

  /* Compute viscosity tensor */
  Pi_ij = alpha_ij * v_sig * omega_ij / (rhoi + rhoj);

  /* Apply balsara switch */
  Pi_ij *= (pi->force.balsara + pj->force.balsara);

  /* Thermal conductivity */
  v_sig_u = sqrtf(2.f * hydro_gamma_minus_one *
                  fabs(rhoi * pi->u - rhoj * pj->u) / (rhoi + rhoj));
  tc = const_conductivity_alpha * v_sig_u / (rhoi + rhoj);
  tc *= (wi_dr + wj_dr);

  /* Get the common factor out. */
  w = ri *
      ((POrho2i * wi_dr + POrho2j * wj_dr) + 0.25f * Pi_ij * (wi_dr + wj_dr));

  /* Use the force, Luke! */
  for (k = 0; k < 3; k++) {
    f = dx[k] * w;
    pi->a_hydro[k] -= mj * f;
  }

  /* Get the time derivative for u. */
  pi->force.u_dt +=
      mj * dvdr * (POrho2i * wi_dr + 0.125f * Pi_ij * (wi_dr + wj_dr));

  /* Add the thermal conductivity */
  pi->force.u_dt += mj * tc * (pi->u - pj->u);

  /* Get the time derivative for h. */
  pi->force.h_dt -= mj * dvdr / rhoj * wi_dr;

  /* Update the signal velocity. */
  pi->force.v_sig = fmaxf(pi->force.v_sig, v_sig);
}

/**
 * @brief Force loop (Vectorized non-symmetric version)
 */
__attribute__((always_inline)) INLINE static void runner_iact_nonsym_vec_force(
    float *R2, float *Dx, float *Hi, float *Hj, struct part **pi,
    struct part **pj) {

#ifdef WITH_VECTORIZATION

  vector r, r2, ri;
  vector xi, xj;
  vector hi, hj, hi_inv, hj_inv;
  vector hi2_inv, hj2_inv;
  vector wi, wj, wi_dx, wj_dx, wi_dr, wj_dr, dvdr;
  vector w;
  vector piPOrho2, pjPOrho2, pirho, pjrho, piu, pju;
  vector mj;
  vector f;
  vector dx[3];
  vector vi[3], vj[3];
  vector pia[3];
  vector piu_dt;
  vector pih_dt;
  vector ci, cj, v_sig, vi_sig, vj_sig;
  vector omega_ij, Pi_ij, balsara;
  vector pialpha, pjalpha, alpha_ij, v_sig_u, tc;
  int j, k;

/* Load stuff. */
#if VEC_SIZE == 8
  mj.v = vec_set(pj[0]->mass, pj[1]->mass, pj[2]->mass, pj[3]->mass,
                 pj[4]->mass, pj[5]->mass, pj[6]->mass, pj[7]->mass);
  piPOrho2.v =
      vec_set(pi[0]->force.P_over_rho2, pi[1]->force.P_over_rho2, pi[2]->force.P_over_rho2,
              pi[3]->force.P_over_rho2, pi[4]->force.P_over_rho2, pi[5]->force.P_over_rho2,
              pi[6]->force.P_over_rho2, pi[7]->force.P_over_rho2);
  pjPOrho2.v =
      vec_set(pj[0]->force.P_over_rho2, pj[1]->force.P_over_rho2, pj[2]->force.P_over_rho2,
              pj[3]->force.P_over_rho2, pj[4]->force.P_over_rho2, pj[5]->force.P_over_rho2,
              pj[6]->force.P_over_rho2, pj[7]->force.P_over_rho2);
  pirho.v = vec_set(pi[0]->rho, pi[1]->rho, pi[2]->rho, pi[3]->rho, pi[4]->rho,
                    pi[5]->rho, pi[6]->rho, pi[7]->rho);
  pjrho.v = vec_set(pj[0]->rho, pj[1]->rho, pj[2]->rho, pj[3]->rho, pj[4]->rho,
                    pj[5]->rho, pj[6]->rho, pj[7]->rho);
  piu.v = vec_set(pi[0]->u, pi[1]->u, pi[2]->u, pi[3]->u, pi[4]->u, pi[5]->u,
                  pi[6]->u, pi[7]->u);
  pju.v = vec_set(pj[0]->u, pj[1]->u, pj[2]->u, pj[3]->u, pj[4]->u, pj[5]->u,
                  pj[6]->u, pj[7]->u);
<<<<<<< HEAD
  ci.v = vec_set(pi[0]->force.soundspeed, pi[1]->force.soundspeed,
                 pi[2]->force.soundspeed, pi[3]->force.soundspeed,
                 pi[4]->force.soundspeed, pi[5]->force.soundspeed,
                 pi[6]->force.soundspeed, pi[7]->force.soundspeed);
  cj.v = vec_set(pj[0]->force.soundspeed, pj[1]->force.soundspeed,
                 pj[2]->force.soundspeed, pj[3]->force.soundspeed,
                 pj[4]->force.soundspeed, pj[5]->force.soundspeed,
                 pj[6]->force.soundspeed, pj[7]->force.soundspeed);
=======
  ci.v =
      vec_set(pi[0]->force.soundspeed, pi[1]->force.soundspeed, pi[2]->force.soundspeed, pi[3]->force.soundspeed,
              pi[4]->force.soundspeed, pi[5]->force.soundspeed, pi[6]->force.soundspeed, pi[7]->force.soundspeed);
  cj.v =
      vec_set(pj[0]->force.soundspeed, pj[1]->force.soundspeed, pj[2]->force.soundspeed, pj[3]->force.soundspeed,
              pj[4]->force.soundspeed, pj[5]->force.soundspeed, pj[6]->force.soundspeed, pj[7]->force.soundspeed);
>>>>>>> 62e0011a
  vi_sig.v = vec_set(pi[0]->force.v_sig, pi[1]->force.v_sig, pi[2]->force.v_sig,
                     pi[3]->force.v_sig, pi[4]->force.v_sig, pi[5]->force.v_sig,
                     pi[6]->force.v_sig, pi[7]->force.v_sig);
  vj_sig.v = vec_set(pj[0]->force.v_sig, pj[1]->force.v_sig, pj[2]->force.v_sig,
                     pj[3]->force.v_sig, pj[4]->force.v_sig, pj[5]->force.v_sig,
                     pj[6]->force.v_sig, pj[7]->force.v_sig);
  for (k = 0; k < 3; k++) {
    vi[k].v = vec_set(pi[0]->v[k], pi[1]->v[k], pi[2]->v[k], pi[3]->v[k],
                      pi[4]->v[k], pi[5]->v[k], pi[6]->v[k], pi[7]->v[k]);
    vj[k].v = vec_set(pj[0]->v[k], pj[1]->v[k], pj[2]->v[k], pj[3]->v[k],
                      pj[4]->v[k], pj[5]->v[k], pj[6]->v[k], pj[7]->v[k]);
  }
  for (k = 0; k < 3; k++)
    dx[k].v = vec_set(Dx[0 + k], Dx[3 + k], Dx[6 + k], Dx[9 + k], Dx[12 + k],
                      Dx[15 + k], Dx[18 + k], Dx[21 + k]);
  balsara.v =
      vec_set(pi[0]->force.balsara, pi[1]->force.balsara, pi[2]->force.balsara,
              pi[3]->force.balsara, pi[4]->force.balsara, pi[5]->force.balsara,
              pi[6]->force.balsara, pi[7]->force.balsara) +
      vec_set(pj[0]->force.balsara, pj[1]->force.balsara, pj[2]->force.balsara,
              pj[3]->force.balsara, pj[4]->force.balsara, pj[5]->force.balsara,
              pj[6]->force.balsara, pj[7]->force.balsara);
  pialpha.v = vec_set(pi[0]->alpha, pi[1]->alpha, pi[2]->alpha, pi[3]->alpha,
                      pi[4]->alpha, pi[5]->alpha, pi[6]->alpha, pi[7]->alpha);
  pjalpha.v = vec_set(pj[0]->alpha, pj[1]->alpha, pj[2]->alpha, pj[3]->alpha,
                      pj[4]->alpha, pj[5]->alpha, pj[6]->alpha, pj[7]->alpha);
#elif VEC_SIZE == 4
  mj.v = vec_set(pj[0]->mass, pj[1]->mass, pj[2]->mass, pj[3]->mass);
  piPOrho2.v = vec_set(pi[0]->force.P_over_rho2, pi[1]->force.P_over_rho2,
                       pi[2]->force.P_over_rho2, pi[3]->force.P_over_rho2);
  pjPOrho2.v = vec_set(pj[0]->force.P_over_rho2, pj[1]->force.P_over_rho2,
                       pj[2]->force.P_over_rho2, pj[3]->force.P_over_rho2);
  pirho.v = vec_set(pi[0]->rho, pi[1]->rho, pi[2]->rho, pi[3]->rho);
  pjrho.v = vec_set(pj[0]->rho, pj[1]->rho, pj[2]->rho, pj[3]->rho);
  piu.v = vec_set(pi[0]->u, pi[1]->u, pi[2]->u, pi[3]->u);
  pju.v = vec_set(pj[0]->u, pj[1]->u, pj[2]->u, pj[3]->u);
<<<<<<< HEAD
  ci.v = vec_set(pi[0]->force.soundspeed, pi[1]->force.soundspeed,
                 pi[2]->force.soundspeed, pi[3]->force.soundspeed);
  cj.v = vec_set(pj[0]->force.soundspeed, pj[1]->force.soundspeed,
                 pj[2]->force.soundspeed, pj[3]->force.soundspeed);
=======
  ci.v =
      vec_set(pi[0]->force.soundspeed, pi[1]->force.soundspeed, pi[2]->force.soundspeed, pi[3]->force.soundspeed);
  cj.v =
      vec_set(pj[0]->force.soundspeed, pj[1]->force.soundspeed, pj[2]->force.soundspeed, pj[3]->force.soundspeed);
>>>>>>> 62e0011a
  vi_sig.v = vec_set(pi[0]->force.v_sig, pi[1]->force.v_sig, pi[2]->force.v_sig,
                     pi[3]->force.v_sig);
  vj_sig.v = vec_set(pj[0]->force.v_sig, pj[1]->force.v_sig, pj[2]->force.v_sig,
                     pj[3]->force.v_sig);
  for (k = 0; k < 3; k++) {
    vi[k].v = vec_set(pi[0]->v[k], pi[1]->v[k], pi[2]->v[k], pi[3]->v[k]);
    vj[k].v = vec_set(pj[0]->v[k], pj[1]->v[k], pj[2]->v[k], pj[3]->v[k]);
  }
  for (k = 0; k < 3; k++)
    dx[k].v = vec_set(Dx[0 + k], Dx[3 + k], Dx[6 + k], Dx[9 + k]);
  balsara.v = vec_set(pi[0]->force.balsara, pi[1]->force.balsara,
                      pi[2]->force.balsara, pi[3]->force.balsara) +
              vec_set(pj[0]->force.balsara, pj[1]->force.balsara,
                      pj[2]->force.balsara, pj[3]->force.balsara);
  pialpha.v = vec_set(pi[0]->alpha, pi[1]->alpha, pi[2]->alpha, pi[3]->alpha);
  pjalpha.v = vec_set(pj[0]->alpha, pj[1]->alpha, pj[2]->alpha, pj[3]->alpha);
#else
#error
#endif

  /* Get the radius and inverse radius. */
  r2.v = vec_load(R2);
  ri.v = vec_rsqrt(r2.v);
  ri.v = ri.v - vec_set1(0.5f) * ri.v * (r2.v * ri.v * ri.v - vec_set1(1.0f));
  r.v = r2.v * ri.v;

  /* Get the kernel for hi. */
  hi.v = vec_load(Hi);
  hi_inv.v = vec_rcp(hi.v);
  hi_inv.v = hi_inv.v - hi_inv.v * (hi.v * hi_inv.v - vec_set1(1.0f));
  hi2_inv.v = hi_inv.v * hi_inv.v;
  xi.v = r.v * hi_inv.v;
  kernel_deval_vec(&xi, &wi, &wi_dx);
  wi_dr.v = hi2_inv.v * hi2_inv.v * wi_dx.v;

  /* Get the kernel for hj. */
  hj.v = vec_load(Hj);
  hj_inv.v = vec_rcp(hj.v);
  hj_inv.v = hj_inv.v - hj_inv.v * (hj.v * hj_inv.v - vec_set1(1.0f));
  hj2_inv.v = hj_inv.v * hj_inv.v;
  xj.v = r.v * hj_inv.v;
  kernel_deval_vec(&xj, &wj, &wj_dx);
  wj_dr.v = hj2_inv.v * hj2_inv.v * wj_dx.v;

  /* Compute dv dot r. */
  dvdr.v = ((vi[0].v - vj[0].v) * dx[0].v) + ((vi[1].v - vj[1].v) * dx[1].v) +
           ((vi[2].v - vj[2].v) * dx[2].v);
  dvdr.v = dvdr.v * ri.v;

  /* Get the time derivative for h. */
  pih_dt.v = mj.v / pjrho.v * dvdr.v * wi_dr.v;

  /* Compute the relative velocity. (This is 0 if the particles move away from
   * each other and negative otherwise) */
  omega_ij.v = vec_fmin(dvdr.v, vec_set1(0.0f));

  /* Compute signal velocity */
  v_sig.v = ci.v + cj.v - vec_set1(2.0f) * omega_ij.v;

  /* Compute viscosity parameter */
  alpha_ij.v = vec_set1(-0.5f) * (pialpha.v + pjalpha.v);

  /* Compute viscosity tensor */
  Pi_ij.v = balsara.v * alpha_ij.v * v_sig.v * omega_ij.v / (pirho.v + pjrho.v);
  Pi_ij.v *= (wi_dr.v + wj_dr.v);

  /* Thermal conductivity */
  v_sig_u.v = vec_sqrt(vec_set1(2.f * hydro_gamma_minus_one) *
                       vec_fabs(pirho.v * piu.v - pjrho.v * pju.v) /
                       (pirho.v + pjrho.v));
  tc.v = vec_set1(const_conductivity_alpha) * v_sig_u.v / (pirho.v + pjrho.v);
  tc.v *= (wi_dr.v + wj_dr.v);

  /* Get the common factor out. */
  w.v = ri.v * ((piPOrho2.v * wi_dr.v + pjPOrho2.v * wj_dr.v) +
                vec_set1(0.25f) * Pi_ij.v);

  /* Use the force, Luke! */
  for (k = 0; k < 3; k++) {
    f.v = dx[k].v * w.v;
    pia[k].v = mj.v * f.v;
  }

  /* Get the time derivative for u. */
  piu_dt.v =
      mj.v * dvdr.v * (piPOrho2.v * wi_dr.v + vec_set1(0.125f) * Pi_ij.v);

  /* Add the thermal conductivity */
  piu_dt.v += mj.v * tc.v * (piu.v - pju.v);

  /* Store the forces back on the particles. */
  for (k = 0; k < VEC_SIZE; k++) {
    pi[k]->force.u_dt += piu_dt.f[k];
    pi[k]->force.h_dt -= pih_dt.f[k];
    pi[k]->force.v_sig = fmaxf(pi[k]->force.v_sig,v_sig.f[k]);
    for (j = 0; j < 3; j++) pi[k]->a_hydro[j] -= pia[j].f[k];
  }

#else

  for (int k = 0; k < VEC_SIZE; k++)
    runner_iact_nonsym_force(R2[k], &Dx[3 * k], Hi[k], Hj[k], pi[k], pj[k]);

#endif
}

#endif /* SWIFT_RUNNER_IACT_H */<|MERGE_RESOLUTION|>--- conflicted
+++ resolved
@@ -495,23 +495,12 @@
                   pi[6]->u, pi[7]->u);
   pju.v = vec_set(pj[0]->u, pj[1]->u, pj[2]->u, pj[3]->u, pj[4]->u, pj[5]->u,
                   pj[6]->u, pj[7]->u);
-<<<<<<< HEAD
-  ci.v = vec_set(pi[0]->force.soundspeed, pi[1]->force.soundspeed,
-                 pi[2]->force.soundspeed, pi[3]->force.soundspeed,
-                 pi[4]->force.soundspeed, pi[5]->force.soundspeed,
-                 pi[6]->force.soundspeed, pi[7]->force.soundspeed);
-  cj.v = vec_set(pj[0]->force.soundspeed, pj[1]->force.soundspeed,
-                 pj[2]->force.soundspeed, pj[3]->force.soundspeed,
-                 pj[4]->force.soundspeed, pj[5]->force.soundspeed,
-                 pj[6]->force.soundspeed, pj[7]->force.soundspeed);
-=======
   ci.v =
       vec_set(pi[0]->force.soundspeed, pi[1]->force.soundspeed, pi[2]->force.soundspeed, pi[3]->force.soundspeed,
               pi[4]->force.soundspeed, pi[5]->force.soundspeed, pi[6]->force.soundspeed, pi[7]->force.soundspeed);
   cj.v =
       vec_set(pj[0]->force.soundspeed, pj[1]->force.soundspeed, pj[2]->force.soundspeed, pj[3]->force.soundspeed,
               pj[4]->force.soundspeed, pj[5]->force.soundspeed, pj[6]->force.soundspeed, pj[7]->force.soundspeed);
->>>>>>> 62e0011a
   vi_sig.v = vec_set(pi[0]->force.v_sig, pi[1]->force.v_sig, pi[2]->force.v_sig,
                      pi[3]->force.v_sig, pi[4]->force.v_sig, pi[5]->force.v_sig,
                      pi[6]->force.v_sig, pi[7]->force.v_sig);
@@ -549,17 +538,10 @@
   pjrho.v = vec_set(pj[0]->rho, pj[1]->rho, pj[2]->rho, pj[3]->rho);
   piu.v = vec_set(pi[0]->u, pi[1]->u, pi[2]->u, pi[3]->u);
   pju.v = vec_set(pj[0]->u, pj[1]->u, pj[2]->u, pj[3]->u);
-<<<<<<< HEAD
-  ci.v = vec_set(pi[0]->force.soundspeed, pi[1]->force.soundspeed,
-                 pi[2]->force.soundspeed, pi[3]->force.soundspeed);
-  cj.v = vec_set(pj[0]->force.soundspeed, pj[1]->force.soundspeed,
-                 pj[2]->force.soundspeed, pj[3]->force.soundspeed);
-=======
   ci.v =
       vec_set(pi[0]->force.soundspeed, pi[1]->force.soundspeed, pi[2]->force.soundspeed, pi[3]->force.soundspeed);
   cj.v =
       vec_set(pj[0]->force.soundspeed, pj[1]->force.soundspeed, pj[2]->force.soundspeed, pj[3]->force.soundspeed);
->>>>>>> 62e0011a
   vi_sig.v = vec_set(pi[0]->force.v_sig, pi[1]->force.v_sig, pi[2]->force.v_sig,
                      pi[3]->force.v_sig);
   vj_sig.v = vec_set(pj[0]->force.v_sig, pj[1]->force.v_sig, pj[2]->force.v_sig,
@@ -814,23 +796,12 @@
                   pi[6]->u, pi[7]->u);
   pju.v = vec_set(pj[0]->u, pj[1]->u, pj[2]->u, pj[3]->u, pj[4]->u, pj[5]->u,
                   pj[6]->u, pj[7]->u);
-<<<<<<< HEAD
-  ci.v = vec_set(pi[0]->force.soundspeed, pi[1]->force.soundspeed,
-                 pi[2]->force.soundspeed, pi[3]->force.soundspeed,
-                 pi[4]->force.soundspeed, pi[5]->force.soundspeed,
-                 pi[6]->force.soundspeed, pi[7]->force.soundspeed);
-  cj.v = vec_set(pj[0]->force.soundspeed, pj[1]->force.soundspeed,
-                 pj[2]->force.soundspeed, pj[3]->force.soundspeed,
-                 pj[4]->force.soundspeed, pj[5]->force.soundspeed,
-                 pj[6]->force.soundspeed, pj[7]->force.soundspeed);
-=======
   ci.v =
       vec_set(pi[0]->force.soundspeed, pi[1]->force.soundspeed, pi[2]->force.soundspeed, pi[3]->force.soundspeed,
               pi[4]->force.soundspeed, pi[5]->force.soundspeed, pi[6]->force.soundspeed, pi[7]->force.soundspeed);
   cj.v =
       vec_set(pj[0]->force.soundspeed, pj[1]->force.soundspeed, pj[2]->force.soundspeed, pj[3]->force.soundspeed,
               pj[4]->force.soundspeed, pj[5]->force.soundspeed, pj[6]->force.soundspeed, pj[7]->force.soundspeed);
->>>>>>> 62e0011a
   vi_sig.v = vec_set(pi[0]->force.v_sig, pi[1]->force.v_sig, pi[2]->force.v_sig,
                      pi[3]->force.v_sig, pi[4]->force.v_sig, pi[5]->force.v_sig,
                      pi[6]->force.v_sig, pi[7]->force.v_sig);
@@ -867,17 +838,10 @@
   pjrho.v = vec_set(pj[0]->rho, pj[1]->rho, pj[2]->rho, pj[3]->rho);
   piu.v = vec_set(pi[0]->u, pi[1]->u, pi[2]->u, pi[3]->u);
   pju.v = vec_set(pj[0]->u, pj[1]->u, pj[2]->u, pj[3]->u);
-<<<<<<< HEAD
-  ci.v = vec_set(pi[0]->force.soundspeed, pi[1]->force.soundspeed,
-                 pi[2]->force.soundspeed, pi[3]->force.soundspeed);
-  cj.v = vec_set(pj[0]->force.soundspeed, pj[1]->force.soundspeed,
-                 pj[2]->force.soundspeed, pj[3]->force.soundspeed);
-=======
   ci.v =
       vec_set(pi[0]->force.soundspeed, pi[1]->force.soundspeed, pi[2]->force.soundspeed, pi[3]->force.soundspeed);
   cj.v =
       vec_set(pj[0]->force.soundspeed, pj[1]->force.soundspeed, pj[2]->force.soundspeed, pj[3]->force.soundspeed);
->>>>>>> 62e0011a
   vi_sig.v = vec_set(pi[0]->force.v_sig, pi[1]->force.v_sig, pi[2]->force.v_sig,
                      pi[3]->force.v_sig);
   vj_sig.v = vec_set(pj[0]->force.v_sig, pj[1]->force.v_sig, pj[2]->force.v_sig,
