--- conflicted
+++ resolved
@@ -788,19 +788,10 @@
   struct part *const parts = c->parts;
   struct xpart *const xparts = c->xparts;
   struct gpart *const gparts = c->gparts;
-  const struct phys_const *constants = e->physical_constants;
-  const struct external_potential *potential = e->external_potential;
 
   /* Drift from the last time the cell was drifted to the current time */
   const double dt = (ti_current - ti_old) * timeBase;
   float dx_max = 0.f, dx2_max = 0.f, h_max = 0.f;
-<<<<<<< HEAD
-  double e_kin = 0.0, e_int = 0.0, e_pot_self = 0.0, e_pot_ext = 0.0, e_rad = 0.0;
-  double entropy = 0.0, mass = 0.0;
-  double mom[3] = {0.0, 0.0, 0.0};
-  double ang_mom[3] = {0.0, 0.0, 0.0};
-=======
->>>>>>> 4128aff0
 
   /* No children? */
   if (!c->split) {
@@ -842,18 +833,9 @@
                           xp->x_diff[2] * xp->x_diff[2];
         dx2_max = (dx2_max > dx2) ? dx2_max : dx2;
 
-<<<<<<< HEAD
-      /* Collect energies. */
-      e_kin += 0.5 * m * (v[0] * v[0] + v[1] * v[1] + v[2] * v[2]);
-      e_pot_self += 0.;
-      e_pot_ext += m * external_gravity_get_potential_energy(potential,constants,p);
-      e_int += m * hydro_get_internal_energy(p, half_dt);
-      e_rad += cooling_get_radiated_energy(xp);
-=======
         /* Maximal smoothing length */
         h_max = (h_max > p->h) ? h_max : p->h;
       }
->>>>>>> 4128aff0
 
       /* Now, get the maximal particle motion from its square */
       dx_max = sqrtf(dx2_max);
@@ -873,44 +855,12 @@
         runner_do_drift(cp, e, drift);
         dx_max = max(dx_max, cp->dx_max);
         h_max = max(h_max, cp->h_max);
-<<<<<<< HEAD
-        mass += cp->mass;
-        e_kin += cp->e_kin;
-        e_int += cp->e_int;
-        e_pot_self += cp->e_pot_self;
-	e_pot_ext += cp->e_pot_ext;
-        e_rad += cp->e_rad;
-        entropy += cp->entropy;
-        mom[0] += cp->mom[0];
-        mom[1] += cp->mom[1];
-        mom[2] += cp->mom[2];
-        ang_mom[0] += cp->ang_mom[0];
-        ang_mom[1] += cp->ang_mom[1];
-        ang_mom[2] += cp->ang_mom[2];
-=======
->>>>>>> 4128aff0
       }
   }
 
   /* Store the values */
   c->h_max = h_max;
   c->dx_max = dx_max;
-<<<<<<< HEAD
-  c->mass = mass;
-  c->e_kin = e_kin;
-  c->e_int = e_int;
-  c->e_pot_self = e_pot_self;
-  c->e_pot_ext = e_pot_ext;
-  c->e_rad = e_rad;
-  c->entropy = entropy;
-  c->mom[0] = mom[0];
-  c->mom[1] = mom[1];
-  c->mom[2] = mom[2];
-  c->ang_mom[0] = ang_mom[0];
-  c->ang_mom[1] = ang_mom[1];
-  c->ang_mom[2] = ang_mom[2];
-=======
->>>>>>> 4128aff0
 
   /* Update the time of the last drift */
   c->ti_old = ti_current;
