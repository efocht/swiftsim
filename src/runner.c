/*******************************************************************************
 * This file is part of SWIFT.
 * Copyright (c) 2012 Pedro Gonnet (pedro.gonnet@durham.ac.uk)
 *                    Matthieu Schaller (matthieu.schaller@durham.ac.uk)
 *               2015 Peter W. Draper (p.w.draper@durham.ac.uk)
 *               2016 John A. Regan (john.a.regan@durham.ac.uk)
 *                    Tom Theuns (tom.theuns@durham.ac.uk)
 *
 * This program is free software: you can redistribute it and/or modify
 * it under the terms of the GNU Lesser General Public License as published
 * by the Free Software Foundation, either version 3 of the License, or
 * (at your option) any later version.
 *
 * This program is distributed in the hope that it will be useful,
 * but WITHOUT ANY WARRANTY; without even the implied warranty of
 * MERCHANTABILITY or FITNESS FOR A PARTICULAR PURPOSE.  See the
 * GNU General Public License for more details.
 *
 * You should have received a copy of the GNU Lesser General Public License
 * along with this program.  If not, see <http://www.gnu.org/licenses/>.
 *
 ******************************************************************************/

/* Config parameters. */
#include "../config.h"

/* Some standard headers. */
#include <float.h>
#include <limits.h>
#include <stdlib.h>

/* MPI headers. */
#ifdef WITH_MPI
#include <mpi.h>
#endif

/* This object's header. */
#include "runner.h"

/* Local headers. */
#include "approx_math.h"
#include "atomic.h"
#include "cell.h"
#include "const.h"
#include "debug.h"
#include "drift.h"
#include "engine.h"
#include "error.h"
#include "gravity.h"
#include "hydro.h"
#include "hydro_properties.h"
#include "kick.h"
#include "minmax.h"
#include "scheduler.h"
#include "space.h"
#include "task.h"
#include "timers.h"
#include "timestep.h"

/* Orientation of the cell pairs */
const double runner_shift[13][3] = {
    {5.773502691896258e-01, 5.773502691896258e-01, 5.773502691896258e-01},
    {7.071067811865475e-01, 7.071067811865475e-01, 0.0},
    {5.773502691896258e-01, 5.773502691896258e-01, -5.773502691896258e-01},
    {7.071067811865475e-01, 0.0, 7.071067811865475e-01},
    {1.0, 0.0, 0.0},
    {7.071067811865475e-01, 0.0, -7.071067811865475e-01},
    {5.773502691896258e-01, -5.773502691896258e-01, 5.773502691896258e-01},
    {7.071067811865475e-01, -7.071067811865475e-01, 0.0},
    {5.773502691896258e-01, -5.773502691896258e-01, -5.773502691896258e-01},
    {0.0, 7.071067811865475e-01, 7.071067811865475e-01},
    {0.0, 1.0, 0.0},
    {0.0, 7.071067811865475e-01, -7.071067811865475e-01},
    {0.0, 0.0, 1.0},
};

/* Does the axis need flipping ? */
const char runner_flip[27] = {1, 1, 1, 1, 1, 1, 1, 1, 1, 1, 1, 1, 1, 0,
                              0, 0, 0, 0, 0, 0, 0, 0, 0, 0, 0, 0, 0};

/* Import the density loop functions. */
#define FUNCTION density
#include "runner_doiact.h"

/* Import the force loop functions. */
#undef FUNCTION
#define FUNCTION force
#include "runner_doiact.h"

/**
 * @brief Calculate gravity acceleration from external potential
 *
 * @param r runner task
 * @param c cell
 * @param timer 1 if the time is to be recorded.
 */
void runner_do_grav_external(struct runner *r, struct cell *c, int timer) {

  struct gpart *restrict gparts = c->gparts;
  const int gcount = c->gcount;
  const int ti_current = r->e->ti_current;
  const struct external_potential *potential = r->e->external_potential;
  const struct phys_const *constants = r->e->physical_constants;

  TIMER_TIC;

  /* Recurse? */
  if (c->split) {
    for (int k = 0; k < 8; k++)
      if (c->progeny[k] != NULL) runner_do_grav_external(r, c->progeny[k], 0);
    return;
  }

#ifdef TASK_VERBOSE
  OUT;
#endif

  /* Loop over the parts in this cell. */
  for (int i = 0; i < gcount; i++) {

    /* Get a direct pointer on the part. */
    struct gpart *const g = &gparts[i];

    /* Is this part within the time step? */
    if (g->ti_end <= ti_current) {

      external_gravity(potential, constants, g);
    }
  }
  if (timer) TIMER_TOC(timer_dograv_external);
}

/**
 * @brief Sort the entries in ascending order using QuickSort.
 *
 * @param sort The entries
 * @param N The number of entries.
 */
void runner_do_sort_ascending(struct entry *sort, int N) {

  struct {
    short int lo, hi;
  } qstack[10];
  int qpos, i, j, lo, hi, imin;
  struct entry temp;
  float pivot;

  /* Sort parts in cell_i in decreasing order with quicksort */
  qstack[0].lo = 0;
  qstack[0].hi = N - 1;
  qpos = 0;
  while (qpos >= 0) {
    lo = qstack[qpos].lo;
    hi = qstack[qpos].hi;
    qpos -= 1;
    if (hi - lo < 15) {
      for (i = lo; i < hi; i++) {
        imin = i;
        for (j = i + 1; j <= hi; j++)
          if (sort[j].d < sort[imin].d) imin = j;
        if (imin != i) {
          temp = sort[imin];
          sort[imin] = sort[i];
          sort[i] = temp;
        }
      }
    } else {
      pivot = sort[(lo + hi) / 2].d;
      i = lo;
      j = hi;
      while (i <= j) {
        while (sort[i].d < pivot) i++;
        while (sort[j].d > pivot) j--;
        if (i <= j) {
          if (i < j) {
            temp = sort[i];
            sort[i] = sort[j];
            sort[j] = temp;
          }
          i += 1;
          j -= 1;
        }
      }
      if (j > (lo + hi) / 2) {
        if (lo < j) {
          qpos += 1;
          qstack[qpos].lo = lo;
          qstack[qpos].hi = j;
        }
        if (i < hi) {
          qpos += 1;
          qstack[qpos].lo = i;
          qstack[qpos].hi = hi;
        }
      } else {
        if (i < hi) {
          qpos += 1;
          qstack[qpos].lo = i;
          qstack[qpos].hi = hi;
        }
        if (lo < j) {
          qpos += 1;
          qstack[qpos].lo = lo;
          qstack[qpos].hi = j;
        }
      }
    }
  }
}

/**
 * @brief Sort the particles in the given cell along all cardinal directions.
 *
 * @param r The #runner.
 * @param c The #cell.
 * @param flags Cell flag.
 * @param clock Flag indicating whether to record the timing or not, needed
 *      for recursive calls.
 */
void runner_do_sort(struct runner *r, struct cell *c, int flags, int clock) {

  struct entry *finger;
  struct entry *fingers[8];
  struct part *parts = c->parts;
  struct entry *sort;
  int j, k, count = c->count;
  int i, ind, off[8], inds[8], temp_i, missing;
  float buff[8];
  double px[3];

  TIMER_TIC

  /* Clean-up the flags, i.e. filter out what's already been sorted. */
  flags &= ~c->sorted;
  if (flags == 0) return;

  /* start by allocating the entry arrays. */
  if (c->sort == NULL || c->sortsize < count) {
    if (c->sort != NULL) free(c->sort);
    c->sortsize = count * 1.1;
    if ((c->sort = (struct entry *)malloc(sizeof(struct entry) *
                                          (c->sortsize + 1) * 13)) == NULL)
      error("Failed to allocate sort memory.");
  }
  sort = c->sort;

  /* Does this cell have any progeny? */
  if (c->split) {

    /* Fill in the gaps within the progeny. */
    for (k = 0; k < 8; k++) {
      if (c->progeny[k] == NULL) continue;
      missing = flags & ~c->progeny[k]->sorted;
      if (missing) runner_do_sort(r, c->progeny[k], missing, 0);
    }

    /* Loop over the 13 different sort arrays. */
    for (j = 0; j < 13; j++) {

      /* Has this sort array been flagged? */
      if (!(flags & (1 << j))) continue;

      /* Init the particle index offsets. */
      for (off[0] = 0, k = 1; k < 8; k++)
        if (c->progeny[k - 1] != NULL)
          off[k] = off[k - 1] + c->progeny[k - 1]->count;
        else
          off[k] = off[k - 1];

      /* Init the entries and indices. */
      for (k = 0; k < 8; k++) {
        inds[k] = k;
        if (c->progeny[k] != NULL && c->progeny[k]->count > 0) {
          fingers[k] = &c->progeny[k]->sort[j * (c->progeny[k]->count + 1)];
          buff[k] = fingers[k]->d;
          off[k] = off[k];
        } else
          buff[k] = FLT_MAX;
      }

      /* Sort the buffer. */
      for (i = 0; i < 7; i++)
        for (k = i + 1; k < 8; k++)
          if (buff[inds[k]] < buff[inds[i]]) {
            temp_i = inds[i];
            inds[i] = inds[k];
            inds[k] = temp_i;
          }

      /* For each entry in the new sort list. */
      finger = &sort[j * (count + 1)];
      for (ind = 0; ind < count; ind++) {

        /* Copy the minimum into the new sort array. */
        finger[ind].d = buff[inds[0]];
        finger[ind].i = fingers[inds[0]]->i + off[inds[0]];

        /* Update the buffer. */
        fingers[inds[0]] += 1;
        buff[inds[0]] = fingers[inds[0]]->d;

        /* Find the smallest entry. */
        for (k = 1; k < 8 && buff[inds[k]] < buff[inds[k - 1]]; k++) {
          temp_i = inds[k - 1];
          inds[k - 1] = inds[k];
          inds[k] = temp_i;
        }

      } /* Merge. */

      /* Add a sentinel. */
      sort[j * (count + 1) + count].d = FLT_MAX;
      sort[j * (count + 1) + count].i = 0;

      /* Mark as sorted. */
      c->sorted |= (1 << j);

    } /* loop over sort arrays. */

  } /* progeny? */

  /* Otherwise, just sort. */
  else {

    /* Fill the sort array. */
    for (k = 0; k < count; k++) {
      px[0] = parts[k].x[0];
      px[1] = parts[k].x[1];
      px[2] = parts[k].x[2];
      for (j = 0; j < 13; j++)
        if (flags & (1 << j)) {
          sort[j * (count + 1) + k].i = k;
          sort[j * (count + 1) + k].d = px[0] * runner_shift[j][0] +
                                        px[1] * runner_shift[j][1] +
                                        px[2] * runner_shift[j][2];
        }
    }

    /* Add the sentinel and sort. */
    for (j = 0; j < 13; j++)
      if (flags & (1 << j)) {
        sort[j * (count + 1) + count].d = FLT_MAX;
        sort[j * (count + 1) + count].i = 0;
        runner_do_sort_ascending(&sort[j * (count + 1)], count);
        c->sorted |= (1 << j);
      }
  }

#ifdef SWIFT_DEBUG_CHECKS
  /* Verify the sorting. */
  for (j = 0; j < 13; j++) {
    if (!(flags & (1 << j))) continue;
    finger = &sort[j * (count + 1)];
    for (k = 1; k < count; k++) {
      if (finger[k].d < finger[k - 1].d)
        error("Sorting failed, ascending array.");
      if (finger[k].i >= count) error("Sorting failed, indices borked.");
    }
  }
#endif

  if (clock) TIMER_TOC(timer_dosort);
}

/**
 * @brief Initialize the particles before the density calculation
 *
 * @param r The runner thread.
 * @param c The cell.
 * @param timer 1 if the time is to be recorded.
 */
void runner_do_init(struct runner *r, struct cell *c, int timer) {

  struct part *const parts = c->parts;
  struct gpart *const gparts = c->gparts;
  const int count = c->count;
  const int gcount = c->gcount;
  const int ti_current = r->e->ti_current;

  TIMER_TIC;

  /* Recurse? */
  if (c->split) {
    for (int k = 0; k < 8; k++)
      if (c->progeny[k] != NULL) runner_do_init(r, c->progeny[k], 0);
    return;
  } else {

    /* Loop over the parts in this cell. */
    for (int i = 0; i < count; i++) {

      /* Get a direct pointer on the part. */
      struct part *const p = &parts[i];

      if (p->ti_end <= ti_current) {

        /* Get ready for a density calculation */
        hydro_init_part(p);
      }
    }

    /* Loop over the gparts in this cell. */
    for (int i = 0; i < gcount; i++) {

      /* Get a direct pointer on the part. */
      struct gpart *const gp = &gparts[i];

      if (gp->ti_end <= ti_current) {

        /* Get ready for a density calculation */
        gravity_init_part(gp);
      }
    }
  }

  if (timer) TIMER_TOC(timer_init);
}

/**
 * @brief Intermediate task between density and force
 *
 * @param r The runner thread.
 * @param c The cell.
 */
void runner_do_ghost(struct runner *r, struct cell *c) {

  struct part *p, *parts = c->parts;
  struct xpart *xp, *xparts = c->xparts;
  struct cell *finger;
  int redo, count = c->count;
  int *pid;
  float h_corr;
  const int ti_current = r->e->ti_current;
  const double timeBase = r->e->timeBase;
  const float target_wcount = r->e->hydro_properties->target_neighbours;
  const float max_wcount =
      target_wcount + r->e->hydro_properties->delta_neighbours;
  const float min_wcount =
      target_wcount - r->e->hydro_properties->delta_neighbours;
  const int max_smoothing_iter =
      r->e->hydro_properties->max_smoothing_iterations;

  TIMER_TIC;

  /* Recurse? */
  if (c->split) {
    for (int k = 0; k < 8; k++)
      if (c->progeny[k] != NULL) runner_do_ghost(r, c->progeny[k]);
    return;
  }

  /* Init the IDs that have to be updated. */
  if ((pid = (int *)alloca(sizeof(int) * count)) == NULL)
    error("Call to alloca failed.");
  for (int k = 0; k < count; k++) pid[k] = k;

  /* While there are particles that need to be updated... */
  for (int num_reruns = 0; count > 0 && num_reruns < max_smoothing_iter;
       num_reruns++) {

    /* Reset the redo-count. */
    redo = 0;

    /* Loop over the parts in this cell. */
    for (int i = 0; i < count; i++) {

      /* Get a direct pointer on the part. */
      p = &parts[pid[i]];
      xp = &xparts[pid[i]];

      /* Is this part within the timestep? */
      if (p->ti_end <= ti_current) {

        /* Finish the density calculation */
        hydro_end_density(p, ti_current);

        /* If no derivative, double the smoothing length. */
        if (p->density.wcount_dh == 0.0f) h_corr = p->h;

        /* Otherwise, compute the smoothing length update (Newton step). */
        else {
          h_corr = (target_wcount - p->density.wcount) / p->density.wcount_dh;

          /* Truncate to the range [ -p->h/2 , p->h ]. */
          h_corr = fminf(h_corr, p->h);
          h_corr = fmaxf(h_corr, -p->h * 0.5f);
        }

        /* Did we get the right number density? */
        if (p->density.wcount > max_wcount || p->density.wcount < min_wcount) {

          /* Ok, correct then */
          p->h += h_corr;

          /* Flag for another round of fun */
          pid[redo] = pid[i];
          redo += 1;

          /* Re-initialise everything */
          hydro_init_part(p);

          /* Off we go ! */
          continue;
        }

        /* We now have a particle whose smoothing length has converged */

        /* As of here, particle force variables will be set. */

        /* Compute variables required for the force loop */
        hydro_prepare_force(p, xp, ti_current, timeBase);

        /* The particle force values are now set.  Do _NOT_
           try to read any particle density variables! */

        /* Prepare the particle for the force loop over neighbours */
        hydro_reset_acceleration(p);
      }
    }

    /* We now need to treat the particles whose smoothing length had not
     * converged again */

    /* Re-set the counter for the next loop (potentially). */
    count = redo;
    if (count > 0) {

      /* Climb up the cell hierarchy. */
      for (finger = c; finger != NULL; finger = finger->parent) {

        /* Run through this cell's density interactions. */
        for (struct link *l = finger->density; l != NULL; l = l->next) {

          /* Self-interaction? */
          if (l->t->type == task_type_self)
            runner_doself_subset_density(r, finger, parts, pid, count);

          /* Otherwise, pair interaction? */
          else if (l->t->type == task_type_pair) {

            /* Left or right? */
            if (l->t->ci == finger)
              runner_dopair_subset_density(r, finger, parts, pid, count,
                                           l->t->cj);
            else
              runner_dopair_subset_density(r, finger, parts, pid, count,
                                           l->t->ci);

          }

          /* Otherwise, sub-self interaction? */
          else if (l->t->type == task_type_sub_self)
            runner_dosub_subset_density(r, finger, parts, pid, count, NULL, -1,
                                        1);

          /* Otherwise, sub-pair interaction? */
          else if (l->t->type == task_type_sub_pair) {

            /* Left or right? */
            if (l->t->ci == finger)
              runner_dosub_subset_density(r, finger, parts, pid, count,
                                          l->t->cj, -1, 1);
            else
              runner_dosub_subset_density(r, finger, parts, pid, count,
                                          l->t->ci, -1, 1);
          }
        }
      }
    }
  }

  if (count)
    message("Smoothing length failed to converge on %i particles.", count);

  TIMER_TOC(timer_do_ghost);
}

/**
 * @brief Drift particles and g-particles forward in time
 *
 * @param r The runner thread.
 * @param c The cell.
 * @param timer Are we timing this ?
 */
void runner_do_drift(struct runner *r, struct cell *c, int timer) {

  const double timeBase = r->e->timeBase;
  const double dt = (r->e->ti_current - r->e->ti_old) * timeBase;
  const int ti_old = r->e->ti_old;
  const int ti_current = r->e->ti_current;
  struct part *const parts = c->parts;
  struct xpart *const xparts = c->xparts;
  struct gpart *const gparts = c->gparts;
  float dx_max = 0.f, dx2_max = 0.f, h_max = 0.f;

  double e_kin = 0.0, e_int = 0.0, e_pot = 0.0, mass = 0.0;
  double mom[3] = {0.0, 0.0, 0.0};
  double ang_mom[3] = {0.0, 0.0, 0.0};

  TIMER_TIC

#ifdef TASK_VERBOSE
  OUT;
#endif

  /* No children? */
  if (!c->split) {

    /* Loop over all the g-particles in the cell */
    const int nr_gparts = c->gcount;
    for (size_t k = 0; k < nr_gparts; k++) {

      /* Get a handle on the gpart. */
      struct gpart *const gp = &gparts[k];

      /* Drift... */
      drift_gpart(gp, dt, timeBase, ti_old, ti_current);

      /* Compute (square of) motion since last cell construction */
      const float dx2 = gp->x_diff[0] * gp->x_diff[0] +
                        gp->x_diff[1] * gp->x_diff[1] +
                        gp->x_diff[2] * gp->x_diff[2];
      dx2_max = fmaxf(dx2_max, dx2);
    }

    /* Loop over all the particles in the cell (more work for these !) */
    const size_t nr_parts = c->count;
    for (size_t k = 0; k < nr_parts; k++) {

      /* Get a handle on the part. */
      struct part *const p = &parts[k];
      struct xpart *const xp = &xparts[k];

      /* Drift... */
      drift_part(p, xp, dt, timeBase, ti_old, ti_current);

      /* Compute (square of) motion since last cell construction */
      const float dx2 = xp->x_diff[0] * xp->x_diff[0] +
                        xp->x_diff[1] * xp->x_diff[1] +
                        xp->x_diff[2] * xp->x_diff[2];
      dx2_max = fmaxf(dx2_max, dx2);

      /* Maximal smoothing length */
      h_max = fmaxf(p->h, h_max);

      /* Now collect quantities for statistics */

      const float half_dt =
          (ti_current - (p->ti_begin + p->ti_end) / 2) * timeBase;
      const double x[3] = {p->x[0], p->x[1], p->x[2]};
      const float v[3] = {xp->v_full[0] + p->a_hydro[0] * half_dt,
                          xp->v_full[1] + p->a_hydro[1] * half_dt,
                          xp->v_full[2] + p->a_hydro[2] * half_dt};
      const float m = p->mass;

      /* Collect mass */
      mass += m;

      /* Collect momentum */
      mom[0] += m * v[0];
      mom[1] += m * v[1];
      mom[2] += m * v[2];

      /* Collect angular momentum */
      ang_mom[0] += m * (x[1] * v[2] - x[2] * v[1]);
      ang_mom[1] += m * (x[2] * v[0] - x[0] * v[2]);
      ang_mom[2] += m * (x[0] * v[1] - x[1] * v[0]);

      /* Collect energies. */
      e_kin += 0.5 * m * (v[0] * v[0] + v[1] * v[1] + v[2] * v[2]);
      e_pot += 0.;
      e_int += m * hydro_get_internal_energy(p, half_dt);
    }

    /* Now, get the maximal particle motion from its square */
    dx_max = sqrtf(dx2_max);
  }

  /* Otherwise, aggregate data from children. */
  else {

    /* Loop over the progeny. */
    for (int k = 0; k < 8; k++)
      if (c->progeny[k] != NULL) {

        /* Recurse */
        struct cell *cp = c->progeny[k];
        runner_do_drift(r, cp, 0);

        /* Collect */
        dx_max = fmaxf(dx_max, cp->dx_max);
        h_max = fmaxf(h_max, cp->h_max);
        mass += cp->mass;
        e_kin += cp->e_kin;
        e_int += cp->e_int;
        e_pot += cp->e_pot;
        mom[0] += cp->mom[0];
        mom[1] += cp->mom[1];
        mom[2] += cp->mom[2];
        ang_mom[0] += cp->ang_mom[0];
        ang_mom[1] += cp->ang_mom[1];
        ang_mom[2] += cp->ang_mom[2];
      }
  }

  /* Store the values */
  c->h_max = h_max;
  c->dx_max = dx_max;
  c->mass = mass;
  c->e_kin = e_kin;
  c->e_int = e_int;
  c->e_pot = e_pot;
  c->mom[0] = mom[0];
  c->mom[1] = mom[1];
  c->mom[2] = mom[2];
  c->ang_mom[0] = ang_mom[0];
  c->ang_mom[1] = ang_mom[1];
  c->ang_mom[2] = ang_mom[2];

  if (timer) TIMER_TOC(timer_drift);
}

/**
 * @brief Kick particles in momentum space and collect statistics (fixed
 * time-step case)
 *
 * @param r The runner thread.
 * @param c The cell.
 * @param timer Are we timing this ?
 */
void runner_do_kick_fixdt(struct runner *r, struct cell *c, int timer) {

  const double global_dt = r->e->dt_max;
  const double timeBase = r->e->timeBase;
  const int count = c->count;
  const int gcount = c->gcount;
  struct part *const parts = c->parts;
  struct xpart *const xparts = c->xparts;
  struct gpart *const gparts = c->gparts;

  int updated = 0, g_updated = 0;
  int ti_end_min = max_nr_timesteps, ti_end_max = 0;

  TIMER_TIC

#ifdef TASK_VERBOSE
  OUT;
#endif

  /* The new time-step */
  const int new_dti = global_dt / timeBase;

  /* No children? */
  if (!c->split) {

    /* Loop over the g-particles and kick everyone. */
    for (int k = 0; k < gcount; k++) {

      /* Get a handle on the part. */
      struct gpart *const gp = &gparts[k];

<<<<<<< HEAD
      /* If the g-particle has no counterpart and needs to be kicked */
      if (gp->id_or_neg_offset > 0 && (is_fixdt || gp->ti_end <= ti_current)) {
=======
      /* If the g-particle has no counterpart */
      if (gp->id < 0) {
>>>>>>> af186ddb

        /* First, finish the force calculation */
        gravity_end_force(gp);

        /* Kick the g-particle forward */
        kick_gpart(gp, new_dti, timeBase);

        /* Number of updated g-particles */
        g_updated++;

        /* Minimal time for next end of time-step */
        ti_end_min = min(gp->ti_end, ti_end_min);
        ti_end_max = max(gp->ti_end, ti_end_max);
      }
    }

    /* Now do the hydro ones... */

    /* Loop over the particles and kick everyone. */
    for (int k = 0; k < count; k++) {

      /* Get a handle on the part. */
      struct part *const p = &parts[k];
      struct xpart *const xp = &xparts[k];

      /* First, finish the force loop */
      p->h_dt *= p->h * 0.333333333f;

      /* And do the same of the extra variable */
      hydro_end_force(p);
      if (p->gpart != NULL) gravity_end_force(p->gpart);

      /* Kick the particle forward */
      kick_part(p, xp, new_dti, timeBase);

      /* Number of updated particles */
      updated++;
      if (p->gpart != NULL) g_updated++;

      /* Minimal time for next end of time-step */
      ti_end_min = min(p->ti_end, ti_end_min);
      ti_end_max = max(p->ti_end, ti_end_max);
    }
  }

  /* Otherwise, aggregate data from children. */
  else {

    /* Loop over the progeny. */
    for (int k = 0; k < 8; k++)
      if (c->progeny[k] != NULL) {
        struct cell *const cp = c->progeny[k];

        /* Recurse */
        runner_do_kick_fixdt(r, cp, 0);

        /* And aggregate */
        updated += cp->updated;
        g_updated += cp->g_updated;
        ti_end_min = min(cp->ti_end_min, ti_end_min);
        ti_end_max = max(cp->ti_end_max, ti_end_max);
      }
  }

  /* Store the values. */
  c->updated = updated;
  c->g_updated = g_updated;
  c->ti_end_min = ti_end_min;
  c->ti_end_max = ti_end_max;

  if (timer) TIMER_TOC(timer_kick);
}

/**
 * @brief Kick particles in momentum space and collect statistics (floating
 * time-step case)
 *
 * @param r The runner thread.
 * @param c The cell.
 * @param timer Are we timing this ?
 */
void runner_do_kick(struct runner *r, struct cell *c, int timer) {

  const struct engine *e = r->e;
  const double timeBase = e->timeBase;
  const int ti_current = r->e->ti_current;
  const int count = c->count;
  const int gcount = c->gcount;
  struct part *const parts = c->parts;
  struct xpart *const xparts = c->xparts;
  struct gpart *const gparts = c->gparts;

  int updated = 0, g_updated = 0;
  int ti_end_min = max_nr_timesteps, ti_end_max = 0;

  TIMER_TIC

#ifdef TASK_VERBOSE
  OUT;
#endif

  /* No children? */
  if (!c->split) {

    /* Loop over the g-particles and kick the active ones. */
    for (int k = 0; k < gcount; k++) {

      /* Get a handle on the part. */
      struct gpart *const gp = &gparts[k];

      /* If the g-particle has no counterpart and needs to be kicked */
      if (gp->id < 0) {

        if (gp->ti_end <= ti_current) {

          /* First, finish the force calculation */
          gravity_end_force(gp);

          /* Compute the next timestep */
          const int new_dti = get_gpart_timestep(gp, e);

          /* Now we have a time step, proceed with the kick */
          kick_gpart(gp, new_dti, timeBase);

          /* Number of updated g-particles */
          g_updated++;
        }

        /* Minimal time for next end of time-step */
        ti_end_min = min(gp->ti_end, ti_end_min);
        ti_end_max = max(gp->ti_end, ti_end_max);
      }
    }

    /* Now do the hydro ones... */

    /* Loop over the particles and kick the active ones. */
    for (int k = 0; k < count; k++) {

      /* Get a handle on the part. */
      struct part *const p = &parts[k];
      struct xpart *const xp = &xparts[k];

      /* If particle needs to be kicked */
      if (p->ti_end <= ti_current) {

        /* First, finish the force loop */
        p->h_dt *= p->h * 0.333333333f;

        /* And do the same of the extra variable */
        hydro_end_force(p);
        if (p->gpart != NULL) gravity_end_force(p->gpart);

        /* Compute the next timestep (hydro condition) */
        const int new_dti = get_part_timestep(p, xp, e);

        /* Now we have a time step, proceed with the kick */
        kick_part(p, xp, new_dti, timeBase);

        /* Number of updated particles */
        updated++;
        if (p->gpart != NULL) g_updated++;
      }

      /* Minimal time for next end of time-step */
      ti_end_min = min(p->ti_end, ti_end_min);
      ti_end_max = max(p->ti_end, ti_end_max);
    }
  }

  /* Otherwise, aggregate data from children. */
  else {

    /* Loop over the progeny. */
    for (int k = 0; k < 8; k++)
      if (c->progeny[k] != NULL) {
        struct cell *const cp = c->progeny[k];

        /* Recurse */
        runner_do_kick(r, cp, 0);

        /* And aggregate */
        updated += cp->updated;
        g_updated += cp->g_updated;
        ti_end_min = min(cp->ti_end_min, ti_end_min);
        ti_end_max = max(cp->ti_end_max, ti_end_max);
      }
  }

  /* Store the values. */
  c->updated = updated;
  c->g_updated = g_updated;
  c->ti_end_min = ti_end_min;
  c->ti_end_max = ti_end_max;

  if (timer) TIMER_TOC(timer_kick);
}

/**
 * @brief Construct the cell properties from the received particles
 *
 * @param r The runner thread.
 * @param c The cell.
 * @param timer Are we timing this ?
 */
void runner_do_recv_cell(struct runner *r, struct cell *c, int timer) {

  const struct part *const parts = c->parts;
  const struct gpart *const gparts = c->gparts;
  const size_t nr_parts = c->count;
  const size_t nr_gparts = c->gcount;
  // const int ti_current = r->e->ti_current;

  TIMER_TIC;

  int ti_end_min = max_nr_timesteps;
  int ti_end_max = 0;
  float h_max = 0.f;

  /* Collect everything... */
  for (size_t k = 0; k < nr_parts; k++) {
    const int ti_end = parts[k].ti_end;
    // if(ti_end < ti_current) error("Received invalid particle !");
    ti_end_min = min(ti_end_min, ti_end);
    ti_end_max = max(ti_end_max, ti_end);
    h_max = fmaxf(h_max, parts[k].h);
  }
  for (size_t k = 0; k < nr_gparts; k++) {
    const int ti_end = gparts[k].ti_end;
    // if(ti_end < ti_current) error("Received invalid particle !");
    ti_end_min = min(ti_end_min, ti_end);
    ti_end_max = max(ti_end_max, ti_end);
  }

  /* ... and store. */
  c->ti_end_min = ti_end_min;
  c->ti_end_max = ti_end_max;
  c->h_max = h_max;

  if (timer) TIMER_TOC(timer_dorecv_cell);
}

/**
 * @brief The #runner main thread routine.
 *
 * @param data A pointer to this thread's data.
 */
void *runner_main(void *data) {

  struct runner *r = (struct runner *)data;
  struct engine *e = r->e;
  struct scheduler *sched = &e->sched;

  /* Main loop. */
  while (1) {

    /* Wait at the barrier. */
    engine_barrier(e, r->id);

    /* Re-set the pointer to the previous task, as there is none. */
    struct task *t = NULL;
    struct task *prev = NULL;

    /* Loop while there are tasks... */
    while (1) {

      /* If there's no old task, try to get a new one. */
      if (t == NULL) {

        /* Get the task. */
        TIMER_TIC
        t = scheduler_gettask(sched, r->qid, prev);
        TIMER_TOC(timer_gettask);

        /* Did I get anything? */
        if (t == NULL) break;
      }

      /* Get the cells. */
      struct cell *ci = t->ci;
      struct cell *cj = t->cj;
      t->rid = r->cpuid;
      t->last_rid = r->cpuid;

      /* Different types of tasks... */
      switch (t->type) {
        case task_type_self:
          if (t->subtype == task_subtype_density)
            runner_doself1_density(r, ci);
          else if (t->subtype == task_subtype_force)
            runner_doself2_force(r, ci);
          else
            error("Unknown task subtype.");
          break;
        case task_type_pair:
          if (t->subtype == task_subtype_density)
            runner_dopair1_density(r, ci, cj);
          else if (t->subtype == task_subtype_force)
            runner_dopair2_force(r, ci, cj);
          else
            error("Unknown task subtype.");
          break;
        case task_type_sort:
          runner_do_sort(r, ci, t->flags, 1);
          break;
        case task_type_sub_self:
          if (t->subtype == task_subtype_density)
            runner_dosub_self1_density(r, ci, 1);
          else if (t->subtype == task_subtype_force)
            runner_dosub_self2_force(r, ci, 1);
          else
            error("Unknown task subtype.");
          break;
        case task_type_sub_pair:
          if (t->subtype == task_subtype_density)
            runner_dosub_pair1_density(r, ci, cj, t->flags, 1);
          else if (t->subtype == task_subtype_force)
            runner_dosub_pair2_force(r, ci, cj, t->flags, 1);
          else
            error("Unknown task subtype.");
          break;
        case task_type_init:
          runner_do_init(r, ci, 1);
          break;
        case task_type_ghost:
          runner_do_ghost(r, ci);
          break;
        case task_type_drift:
          runner_do_drift(r, ci, 1);
          break;
        case task_type_kick:
          runner_do_kick(r, ci, 1);
          break;
        case task_type_kick_fixdt:
          runner_do_kick_fixdt(r, ci, 1);
          break;
        case task_type_send:
          break;
        case task_type_recv:
          runner_do_recv_cell(r, ci, 1);
          break;
        case task_type_grav_external:
          runner_do_grav_external(r, t->ci, 1);
          break;
        case task_type_part_sort:
          space_do_parts_sort();
          break;
        case task_type_gpart_sort:
          space_do_gparts_sort();
          break;
        case task_type_split_cell:
          space_do_split(e->s, t->ci);
          break;
        case task_type_rewait:
          scheduler_do_rewait((struct task *)t->ci, (struct task *)t->cj,
                              t->flags, t->rank);
          break;
        default:
          error("Unknown task type.");
      }

      /* We're done with this task, see if we get a next one. */
      prev = t;
      t = scheduler_done(sched, t);

    } /* main loop. */
  }

  /* Be kind, rewind. */
  return NULL;
}<|MERGE_RESOLUTION|>--- conflicted
+++ resolved
@@ -759,13 +759,8 @@
       /* Get a handle on the part. */
       struct gpart *const gp = &gparts[k];
 
-<<<<<<< HEAD
-      /* If the g-particle has no counterpart and needs to be kicked */
-      if (gp->id_or_neg_offset > 0 && (is_fixdt || gp->ti_end <= ti_current)) {
-=======
       /* If the g-particle has no counterpart */
-      if (gp->id < 0) {
->>>>>>> af186ddb
+      if (gp->id_or_neg_offset > 0) {
 
         /* First, finish the force calculation */
         gravity_end_force(gp);
@@ -877,7 +872,7 @@
       struct gpart *const gp = &gparts[k];
 
       /* If the g-particle has no counterpart and needs to be kicked */
-      if (gp->id < 0) {
+      if (gp->id_or_neg_offset > 0) {
 
         if (gp->ti_end <= ti_current) {
 
@@ -934,6 +929,7 @@
       ti_end_min = min(p->ti_end, ti_end_min);
       ti_end_max = max(p->ti_end, ti_end_max);
     }
+
   }
 
   /* Otherwise, aggregate data from children. */
@@ -1013,6 +1009,7 @@
  *
  * @param data A pointer to this thread's data.
  */
+
 void *runner_main(void *data) {
 
   struct runner *r = (struct runner *)data;
