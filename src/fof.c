/*******************************************************************************
 * This file is part of SWIFT.
 * Copyright (c) 2018 James Willis (james.s.willis@durham.ac.uk)
 *
 * This program is free software: you can redistribute it and/or modify
 * it under the terms of the GNU Lesser General Public License as published
 * by the Free Software Foundation, either version 3 of the License, or
 * (at your option) any later version.
 *
 * This program is distributed in the hope that it will be useful,
 * but WITHOUT ANY WARRANTY; without even the implied warranty of
 * MERCHANTABILITY or FITNESS FOR A PARTICULAR PURPOSE.  See the
 * GNU General Public License for more details.
 *
 * You should have received a copy of the GNU Lesser General Public License
 * along with this program.  If not, see <http://www.gnu.org/licenses/>.
 *
 ******************************************************************************/

/* Config parameters. */
#include "../config.h"

/* Some standard headers. */
#include <errno.h>
#include <libgen.h>
#include <unistd.h>

/* MPI headers. */
#ifdef WITH_MPI
#include <mpi.h>
#endif

/* This object's header. */
#include "fof.h"

/* Local headers. */
#include "common_io.h"
#include "engine.h"
#include "proxy.h"
#include "threadpool.h"
#include "c_hashmap/hashmap.h"
#include "memuse.h"

#ifdef WITH_MPI
MPI_Datatype fof_mpi_type;
MPI_Datatype group_length_mpi_type;
<<<<<<< HEAD
MPI_Datatype fof_mpi_links_type;
MPI_Datatype fof_mpi_sizes_type;
MPI_Datatype fof_final_index_type;
=======
MPI_Datatype fof_final_index_type;
MPI_Datatype fof_final_mass_type;
>>>>>>> a567889a
#endif
size_t node_offset;

#define UNION_BY_SIZE_OVER_MPI (1)
#define FOF_COMPRESS_PATHS_MIN_LENGTH (2)

/* Initialises parameters for the FOF search. */
void fof_init(struct space *s) {

  struct engine *e = s->e;

  /* Check that we can write outputs by testing if the output
   * directory exists and is searchable and writable. */
  parser_get_param_string(e->parameter_file, "FOF:basename",
                          s->fof_data.base_name);

  const char *dirp = dirname(s->fof_data.base_name);
  if (access(dirp, W_OK | X_OK) != 0) {
    error("Cannot write FOF outputs in directory %s (%s)", dirp,
          strerror(errno));
  }

  /* Read the minimum group size. */
  s->fof_data.min_group_size =
      parser_get_opt_param_int(e->parameter_file, "FOF:min_group_size", 20);

  /* Read the default group ID of particles in groups below the minimum group
   * size. */
  const int default_id = parser_get_opt_param_int(
      e->parameter_file, "FOF:group_id_default", 2147483647);

  /* Make sure default group ID is positive. */
  if (default_id < 0)
    error("The default group ID set: %d, has to be positive.", default_id);

  s->fof_data.group_id_default = default_id;

  /* Read the starting group ID. */
  s->fof_data.group_id_offset =
      parser_get_opt_param_int(e->parameter_file, "FOF:group_id_offset", 1);

  /* Read the linking length scale. */
  const double l_x_scale = parser_get_opt_param_double(
      e->parameter_file, "FOF:linking_length_scale", 0.2);

  /* Calculate the particle linking length based upon the mean inter-particle
   * spacing of the DM particles. */
  const long long total_nr_dmparts =
      e->total_nr_gparts - e->total_nr_parts - e->total_nr_sparts;
  double l_x = l_x_scale * (s->dim[0] / cbrt(total_nr_dmparts));

  l_x = parser_get_opt_param_double(e->parameter_file,
                                    "FOF:absolute_linking_length", l_x);

  s->fof_data.l_x2 = l_x * l_x;

  /* Read the initial group_links array size. */
  s->fof_data.group_links_size_default = parser_get_opt_param_double(
      e->parameter_file, "FOF:group_links_size_default", 20000);

  const size_t nr_local_gparts = s->nr_gparts;

  /* Allocate and initialise a group index array. */
  if (swift_memalign("fof_group_index",
                     (void **)&s->fof_data.group_index, 32,
                     nr_local_gparts * sizeof(size_t)) != 0)
    error("Failed to allocate list of particle group indices for FOF search.");

  /* Allocate and initialise a group size array. */
  if (swift_memalign("fof_group_size",
                     (void **)&s->fof_data.group_size, 32,
                     nr_local_gparts * sizeof(size_t)) != 0)
    error("Failed to allocate list of group size for FOF search.");

  /* Set initial group index to particle offset into array and set default group
   * ID. */
  for (size_t i = 0; i < nr_local_gparts; i++) {
    s->fof_data.group_index[i] = i;
    s->gparts[i].group_id = default_id;
    s->fof_data.group_size[i] = 1;
  }

#ifdef WITH_MPI
  /* Check size of linking length against the top-level cell dimensions. */
  if (l_x > s->width[0])
    error(
        "Linking length greater than the width of a top-level cell. Need to "
        "check more than one layer of top-level cells for links.");

  if (MPI_Type_contiguous(sizeof(struct fof_mpi) / sizeof(unsigned char),
                          MPI_BYTE, &fof_mpi_type) != MPI_SUCCESS ||
      MPI_Type_commit(&fof_mpi_type) != MPI_SUCCESS) {
    error("Failed to create MPI type for fof.");
  }
  if (MPI_Type_contiguous(sizeof(struct group_length) / sizeof(unsigned char),
                          MPI_BYTE, &group_length_mpi_type) != MPI_SUCCESS ||
      MPI_Type_commit(&group_length_mpi_type) != MPI_SUCCESS) {
    error("Failed to create MPI type for group_length.");
  }
<<<<<<< HEAD
  if (MPI_Type_contiguous(sizeof(struct fof_mpi_links) / sizeof(unsigned char),
                          MPI_BYTE, &fof_mpi_links_type) != MPI_SUCCESS ||
      MPI_Type_commit(&fof_mpi_links_type) != MPI_SUCCESS) {
    error("Failed to create MPI type for fof_mpi_links.");
  }
  if (MPI_Type_contiguous(sizeof(struct fof_mpi_sizes) / sizeof(unsigned char),
                          MPI_BYTE, &fof_mpi_sizes_type) != MPI_SUCCESS ||
      MPI_Type_commit(&fof_mpi_sizes_type) != MPI_SUCCESS){
    error("Failed to create MPI type for fof_mpi_sizes.");
  }
=======
  /* Define type for sending fof_final_index struct */  
>>>>>>> a567889a
  if (MPI_Type_contiguous(sizeof(struct fof_final_index), MPI_BYTE, &fof_final_index_type) != MPI_SUCCESS ||
      MPI_Type_commit(&fof_final_index_type) != MPI_SUCCESS) {
    error("Failed to create MPI type for fof_final_index.");
  }
<<<<<<< HEAD
=======
  /* Define type for sending fof_final_mass struct */  
  if (MPI_Type_contiguous(sizeof(struct fof_final_mass), MPI_BYTE, &fof_final_mass_type) != MPI_SUCCESS ||
      MPI_Type_commit(&fof_final_mass_type) != MPI_SUCCESS) {
    error("Failed to create MPI type for fof_final_mass.");
  }
>>>>>>> a567889a
#endif

#ifdef UNION_BY_SIZE_OVER_MPI
  message(
      "Performing FOF over MPI using union by size and union by rank locally.");
#else
  message("Performing FOF using union by rank.");
#endif
}

/*
 * Sort elements in DESCENDING order.
 *
 * Return value meaning
 * <0 The element pointed by b goes before the element pointed by a
 * 0  The element pointed by b is equivalent to the element pointed by a
 * >0 The element pointed by b goes after the element pointed by a
 *
 */
int cmp_func(const void *a, const void *b) {
  struct group_length *a_group_size = (struct group_length *)a;
  struct group_length *b_group_size = (struct group_length *)b;
  if(b_group_size->size > a_group_size->size)
    return 1;
  else if(b_group_size->size < a_group_size->size)
    return -1;
  else
    return 0;
}

/*
  Comparison function to sort links in ASCENDING order of remote group index 
*/
int compare_fof_mpi_links_group_j(const void *a, const void *b) {
  struct fof_mpi_links *struct_a = (struct fof_mpi_links *)a;
  struct fof_mpi_links *struct_b = (struct fof_mpi_links *)b;
  if(struct_b->group_j > struct_a->group_j)
    return -1;
  else if(struct_b->group_j < struct_a->group_j)
    return 1;
  else
    return 0;
}

/*
  Comparison function to sort sizes in ASCENDING order of remote group index 
*/
int compare_fof_mpi_sizes_group_j(const void *a, const void *b) {
  struct fof_mpi_sizes *struct_a = (struct fof_mpi_sizes *)a;
  struct fof_mpi_sizes *struct_b = (struct fof_mpi_sizes *)b;
  if(struct_b->group_j > struct_a->group_j)
    return -1;
  else if(struct_b->group_j < struct_a->group_j)
    return 1;
  else
    return 0;
}

#ifdef WITH_MPI
/*
 * Sort elements of struct fof_final_index in ASCENDING order of global_root.
 *
 * Return value meaning
 * <0 The element pointed by b goes before the element pointed by a
 * 0  The element pointed by b is equivalent to the element pointed by a
 * >0 The element pointed by b goes after the element pointed by a
 *
 */
int compare_fof_final_index_global_root(const void *a, const void *b) {
  struct fof_final_index *fof_final_index_a = (struct fof_final_index *)a;
  struct fof_final_index *fof_final_index_b = (struct fof_final_index *)b;
  if(fof_final_index_b->global_root < fof_final_index_a->global_root)
    return 1;
  else if(fof_final_index_b->global_root > fof_final_index_a->global_root)
    return -1;
  else
    return 0;
}

int compare_fof_final_mass_global_root(const void *a, const void *b) {
  struct fof_final_mass *fof_final_mass_a = (struct fof_final_mass *)a;
  struct fof_final_mass *fof_final_mass_b = (struct fof_final_mass *)b;
  if(fof_final_mass_b->global_root < fof_final_mass_a->global_root)
    return 1;
  else if(fof_final_mass_b->global_root > fof_final_mass_a->global_root)
    return -1;
  else
    return 0;
}
#endif

/* Checks whether the group is on the local node. */
__attribute__((always_inline)) INLINE static int is_local(
    const size_t group_id, const size_t nr_gparts) {
  return (group_id >= node_offset && group_id < node_offset + nr_gparts);
}

/* Finds the global root ID of the group a particle exists in. */
__attribute__((always_inline)) INLINE static size_t fof_find_global(
    const size_t i, size_t *group_index, const size_t nr_gparts) {

  size_t root = node_offset + i;
  if (!is_local(root, nr_gparts)) return root;

  while (root != group_index[root - node_offset]) {
    root = group_index[root - node_offset];
    if (!is_local(root, nr_gparts)) break;
  }

  /* Perform path compression. */
  // int index = i;
  // while(index != root) {
  //  int next = group_index[index];
  //  group_index[index] = root;
  //  index = next;
  //}

  return root;
}

/*
  Finds the local root ID of the group a particle exists in
  when group_index contains globally unique identifiers -
  i.e. we stop *before* we advance to a foreign root.

  Here we assume that the input i is a local index and we
  return the local index of the root.
*/
__attribute__((always_inline)) INLINE static size_t fof_find_local(const size_t i, 
                                                                   const size_t nr_gparts, 
                                                                   size_t *group_index) {
  size_t root = node_offset + i;

  while ((group_index[root - node_offset] != root) && 
         (group_index[root - node_offset] >= node_offset) &&
         (group_index[root - node_offset] < node_offset + nr_gparts)) {
    root = group_index[root - node_offset];
  }

  return root - node_offset;
}

/* Finds the local root ID of the group a particle exists in. */
__attribute__((always_inline)) INLINE static size_t fof_find(
    const size_t i, size_t *group_index) {

  size_t root = i;
  size_t tree_depth = 0;
  while (root != group_index[root]) {
#ifdef PATH_HALVING
    atomic_cas(&group_index[root], group_index[root],
               group_index[group_index[root]]);
#endif
    root = group_index[root];
    tree_depth++;
  }

  /* Only perform path compression on trees with a depth of FOF_COMPRESS_PATHS_MIN_LENGTH or higher. */
  if(tree_depth >= FOF_COMPRESS_PATHS_MIN_LENGTH) atomic_cas(&group_index[i], group_index[i], root);

  return root;
}

/* Updates the root and checks that its value has not been changed since being
 * read. */
__attribute__((always_inline)) INLINE static size_t update_root(
    volatile size_t *address, size_t y) {

  size_t *size_t_ptr = (size_t *)address;

  size_t test_val, old_val, new_val;
  old_val = *address;

  test_val = old_val;
  new_val = y;

  /* atomic_cas returns old_val if *size_t_ptr has not changed since being
   * read.*/
  old_val = atomic_cas(size_t_ptr, test_val, new_val);

  if (test_val == old_val)
    return 1;
  else
    return 0;
}

__attribute__((always_inline)) INLINE static void fof_union(
    size_t *root_i, const size_t root_j, size_t *group_index) {

  int result = 0;

  /* Loop until the root can be set to a new value. */
  do {
    size_t root_i_new = fof_find(*root_i, group_index);
    const size_t root_j_new = fof_find(root_j, group_index);

    /* Skip particles in the same group. */
    if (root_i_new == root_j_new) return;

    /* If the root ID of pj is lower than pi's root ID set pi's root to point to
     * pj's. Otherwise set pj's root to point to pi's.*/
    if (root_j_new < root_i_new) {

      /* Updates the root and checks that its value has not been changed since
       * being read. */
      result = update_root(&group_index[root_i_new], root_j_new);

      /* Update root_i on the fly. */
      *root_i = root_j_new;
    } else {

      /* Updates the root and checks that its value has not been changed since
       * being read. */
      result = update_root(&group_index[root_j_new], root_i_new);

      /* Update root_i on the fly. */
      *root_i = root_i_new;
    }
  } while (result != 1);
}

/* Find the shortest distance between cells, remembering to account for boundary
 * conditions. */
__attribute__((always_inline)) INLINE static double cell_min_dist(
    const struct cell *restrict ci, const struct cell *restrict cj,
    const double dim[3]) {

  /* Get cell locations. */
  const double cix_min = ci->loc[0];
  const double ciy_min = ci->loc[1];
  const double ciz_min = ci->loc[2];
  const double cjx_min = cj->loc[0];
  const double cjy_min = cj->loc[1];
  const double cjz_min = cj->loc[2];

  const double cix_max = ci->loc[0] + ci->width[0];
  const double ciy_max = ci->loc[1] + ci->width[1];
  const double ciz_max = ci->loc[2] + ci->width[2];
  const double cjx_max = cj->loc[0] + cj->width[0];
  const double cjy_max = cj->loc[1] + cj->width[1];
  const double cjz_max = cj->loc[2] + cj->width[2];

  double not_same_range[3];

  /* If two cells are in the same range of coordinates along
     any of the 3 axis, the distance along this axis is 0 */
  if (ci->width[0] > cj->width[0]) {
    if ((cix_min <= cjx_min) && (cjx_max <= cix_max))
      not_same_range[0] = 0.;
    else
      not_same_range[0] = 1.;
  } else {
    if ((cjx_min <= cix_min) && (cix_max <= cjx_max))
      not_same_range[0] = 0.;
    else
      not_same_range[0] = 1.;
  }
  if (ci->width[1] > cj->width[1]) {
    if ((ciy_min <= cjy_min) && (cjy_max <= ciy_max))
      not_same_range[1] = 0.;
    else
      not_same_range[1] = 1.;
  } else {
    if ((cjy_min <= ciy_min) && (ciy_max <= cjy_max))
      not_same_range[1] = 0.;
    else
      not_same_range[1] = 1.;
  }
  if (ci->width[2] > cj->width[2]) {
    if ((ciz_min <= cjz_min) && (cjz_max <= ciz_max))
      not_same_range[2] = 0.;
    else
      not_same_range[2] = 1.;
  } else {
    if ((cjz_min <= ciz_min) && (ciz_max <= cjz_max))
      not_same_range[2] = 0.;
    else
      not_same_range[2] = 1.;
  }

  /* Find the shortest distance between cells, remembering to account for
   * boundary conditions. */
  double dx[3];
  dx[0] = min4(fabs(nearest(cix_min - cjx_min, dim[0])),
               fabs(nearest(cix_min - cjx_max, dim[0])),
               fabs(nearest(cix_max - cjx_min, dim[0])),
               fabs(nearest(cix_max - cjx_max, dim[0])));

  dx[1] = min4(fabs(nearest(ciy_min - cjy_min, dim[1])),
               fabs(nearest(ciy_min - cjy_max, dim[1])),
               fabs(nearest(ciy_max - cjy_min, dim[1])),
               fabs(nearest(ciy_max - cjy_max, dim[1])));

  dx[2] = min4(fabs(nearest(ciz_min - cjz_min, dim[2])),
               fabs(nearest(ciz_min - cjz_max, dim[2])),
               fabs(nearest(ciz_max - cjz_min, dim[2])),
               fabs(nearest(ciz_max - cjz_max, dim[2])));

  double r2 = 0.;
  for (int k = 0; k < 3; k++) r2 += dx[k] * dx[k] * not_same_range[k];

  return r2;
}

<<<<<<< HEAD
=======
#ifdef WITH_MPI
/* Add a group to the hash table. */
__attribute__((always_inline)) INLINE static void hashmap_add_group(
    const size_t group_id, const size_t group_offset, hashmap_t *map) {

  int created_new_element = 0;
  hashmap_value_t *offset = hashmap_get_new(map, group_id, &created_new_element);

  if(offset != NULL) {

    /* If the element is a new entry set its value. */
    if(created_new_element) {
      (*offset).value_st = group_offset;
    }
  }
  else error("Couldn't find key (%zu) or create new one.", group_id);

 }

/* Find a group in the hash table. */
__attribute__((always_inline)) INLINE static size_t hashmap_find_group_offset(
    const size_t group_id, hashmap_t *map) {

  hashmap_value_t *group_offset = hashmap_get(map, group_id);

  if(group_offset == NULL)
    error("Couldn't find key (%zu) or create new one.", group_id);

  return (size_t)(*group_offset).value_st;
}

/* Compute send/recv offsets for MPI communication. */
__attribute__((always_inline)) INLINE static void fof_compute_send_recv_offsets(const int nr_nodes, int *sendcount, int **recvcount, int **sendoffset, int **recvoffset, size_t *nrecv) {

  /* Determine number of entries to receive */
  *recvcount = malloc(nr_nodes * sizeof(int));
  MPI_Alltoall(sendcount, 1, MPI_INT, *recvcount, 1, MPI_INT, MPI_COMM_WORLD);

  /* Compute send/recv offsets */
  *sendoffset = malloc(nr_nodes * sizeof(int));
  
  (*sendoffset)[0] = 0;
  for(int i=1; i<nr_nodes; i++)
    (*sendoffset)[i] = (*sendoffset)[i-1] + sendcount[i-1];
  
  *recvoffset = malloc(nr_nodes * sizeof(int));
  
  (*recvoffset)[0] = 0;
  for(int i=1; i<nr_nodes; i++)
    (*recvoffset)[i] = (*recvoffset)[i-1] + (*recvcount)[i-1];

  /* Allocate receive buffer */
  *nrecv = 0;
  for(int i=0; i<nr_nodes; i++)
    (*nrecv) += (*recvcount)[i];

}
#endif

>>>>>>> a567889a
/* Recurse on a pair of cells and perform a FOF search between cells that are
 * within range. */
void rec_fof_search_pair(struct cell *restrict ci, struct cell *restrict cj,
                         struct space *s, const double dim[3],
                         const double search_r2) {

  /* Find the shortest distance between cells, remembering to account for
   * boundary conditions. */
  const double r2 = cell_min_dist(ci, cj, dim);

  if (ci == cj) error("Pair FOF called on same cell!!!");

  /* Return if cells are out of range of each other. */
  if (r2 > search_r2) return;

  /* Recurse on both cells if they are both split. */
  if (ci->split && cj->split) {
    for (int k = 0; k < 8; k++) {
      if (ci->progeny[k] != NULL) {

        for (int l = 0; l < 8; l++)
          if (cj->progeny[l] != NULL)
            rec_fof_search_pair(ci->progeny[k], cj->progeny[l], s, dim,
                                search_r2);
      }
    }
  } else if (ci->split) {
    for (int k = 0; k < 8; k++) {
      if (ci->progeny[k] != NULL)
        rec_fof_search_pair(ci->progeny[k], cj, s, dim, search_r2);
    }
  } else if (cj->split) {
    for (int k = 0; k < 8; k++) {
      if (cj->progeny[k] != NULL)
        rec_fof_search_pair(ci, cj->progeny[k], s, dim, search_r2);
    }
  } else {
    /* Perform FOF search between pairs of cells that are within the linking
     * length and not the same cell. */
    fof_search_pair_cells(s, ci, cj);
  }
}

#ifdef WITH_MPI
/* Recurse on a pair of cells (one local, one foreign) and perform a FOF search
 * between cells that are within range. */
static void rec_fof_search_pair_foreign(struct cell *ci, struct cell *cj,
                                        struct space *s, const double *dim,
                                        const double search_r2, int *link_count,
                                        struct fof_mpi **group_links,
                                        int *group_links_size) {

  /* Find the shortest distance between cells, remembering to account for
   * boundary conditions. */
  const double r2 = cell_min_dist(ci, cj, dim);

  if (ci == cj) error("Pair FOF called on same cell!!!");

  /* Return if cells are out of range of each other. */
  if (r2 > search_r2) return;

  /* Recurse on both cells if they are both split. */
  if (ci->split && cj->split) {
    for (int k = 0; k < 8; k++) {
      if (ci->progeny[k] != NULL) {

        for (int l = 0; l < 8; l++)
          if (cj->progeny[l] != NULL)
            rec_fof_search_pair_foreign(ci->progeny[k], cj->progeny[l], s, dim,
                                        search_r2, link_count, group_links,
                                        group_links_size);
      }
    }
  } else if (ci->split) {

    for (int k = 0; k < 8; k++) {
      if (ci->progeny[k] != NULL)
        rec_fof_search_pair_foreign(ci->progeny[k], cj, s, dim, search_r2,
                                    link_count, group_links, group_links_size);
    }
  } else if (cj->split) {
    for (int k = 0; k < 8; k++) {
      if (cj->progeny[k] != NULL)
        rec_fof_search_pair_foreign(ci, cj->progeny[k], s, dim, search_r2,
                                    link_count, group_links, group_links_size);
    }
  } else {
    /* Perform FOF search between pairs of cells that are within the linking
     * length and not the same cell. */
    fof_search_pair_cells_foreign(s, ci, cj, link_count, group_links,
                                  group_links_size);
  }
}
#endif

/* Recurse on a cell and perform a FOF search between cells that are within
 * range. */
void rec_fof_search_self(struct cell *c, struct space *s, const double dim[3],
                         const double search_r2) {

  /* Recurse? */
  if (c->split) {

    /* Loop over all progeny. Perform pair and self recursion on progenies.*/
    for (int k = 0; k < 8; k++) {
      if (c->progeny[k] != NULL) {

        rec_fof_search_self(c->progeny[k], s, dim, search_r2);

        for (int l = k + 1; l < 8; l++)
          if (c->progeny[l] != NULL)
            rec_fof_search_pair(c->progeny[k], c->progeny[l], s, dim,
                                search_r2);
      }
    }
  }
  /* Otherwise, compute self-interaction. */
  else
    fof_search_cell(s, c);
}

/* Perform a FOF search on a single cell using the Union-Find algorithm.*/
void fof_search_cell(struct space *s, struct cell *c) {

  const size_t count = c->grav.count;
  struct gpart *gparts = c->grav.parts;
  const double l_x2 = s->fof_data.l_x2;
  size_t *group_index = s->fof_data.group_index;

  /* Make a list of particle offsets into the global gparts array. */
  size_t *const offset = group_index + (ptrdiff_t)(gparts - s->gparts);

  if (c->nodeID != engine_rank)
    error("Performing self FOF search on foreign cell.");

  /* Loop over particles and find which particles belong in the same group. */
  for (size_t i = 0; i < count; i++) {

    struct gpart *pi = &gparts[i];
    const double pix = pi->x[0];
    const double piy = pi->x[1];
    const double piz = pi->x[2];

    /* Find the root of pi. */
    size_t root_i = fof_find(offset[i], group_index);

    for (size_t j = i + 1; j < count; j++) {

      /* Find the root of pj. */
      const size_t root_j = fof_find(offset[j], group_index);

      /* Skip particles in the same group. */
      if (root_i == root_j) continue;

      struct gpart *pj = &gparts[j];
      const double pjx = pj->x[0];
      const double pjy = pj->x[1];
      const double pjz = pj->x[2];

      /* Compute the pairwise distance */
      float dx[3], r2 = 0.0f;
      dx[0] = pix - pjx;
      dx[1] = piy - pjy;
      dx[2] = piz - pjz;

      for (int k = 0; k < 3; k++) r2 += dx[k] * dx[k];

      /* Hit or miss? */
      if (r2 < l_x2) fof_union(&root_i, root_j, group_index);
    }
  }
}

/* Perform a FOF search on a pair of cells using the Union-Find algorithm.*/
void fof_search_pair_cells(struct space *s, struct cell *restrict ci,
                           struct cell *restrict cj) {

  const size_t count_i = ci->grav.count;
  const size_t count_j = cj->grav.count;
  struct gpart *gparts_i = ci->grav.parts;
  struct gpart *gparts_j = cj->grav.parts;
  const double dim[3] = {s->dim[0], s->dim[1], s->dim[2]};
  const float l_x2 = s->fof_data.l_x2;
  size_t *group_index = s->fof_data.group_index;

  /* Make a list of particle offsets into the global gparts array. */
  size_t *const offset_i = group_index + (ptrdiff_t)(gparts_i - s->gparts);
  size_t *const offset_j = group_index + (ptrdiff_t)(gparts_j - s->gparts);

#ifdef SWIFT_DEBUG_CHECKS
  if (offset_j > offset_i && (offset_j < offset_i + count_i))
    error("Overlapping cells");
  if (offset_i > offset_j && (offset_i < offset_j + count_j))
    error("Overlapping cells");
#endif

  /* Account for boundary conditions.*/
  double shift[3] = {0.0, 0.0, 0.0};

  /* Get the relative distance between the pairs, wrapping. */
  const int periodic = s->periodic;
  double diff[3];
  for (int k = 0; k < 3; k++) {
    diff[k] = cj->loc[k] - ci->loc[k];
    if (periodic && diff[k] < -dim[k] * 0.5)
      shift[k] = dim[k];
    else if (periodic && diff[k] > dim[k] * 0.5)
      shift[k] = -dim[k];
    else
      shift[k] = 0.0;
    diff[k] += shift[k];
  }

  /* Loop over particles and find which particles belong in the same group. */
  for (size_t i = 0; i < count_i; i++) {

    struct gpart *pi = &gparts_i[i];
    const double pix = pi->x[0] - shift[0];
    const double piy = pi->x[1] - shift[1];
    const double piz = pi->x[2] - shift[2];

    /* Find the root of pi. */
    size_t root_i = fof_find(offset_i[i], group_index);

    for (size_t j = 0; j < count_j; j++) {

      /* Find the root of pj. */
      const size_t root_j = fof_find(offset_j[j], group_index);

      /* Skip particles in the same group. */
      if (root_i == root_j) continue;

      struct gpart *pj = &gparts_j[j];
      const double pjx = pj->x[0];
      const double pjy = pj->x[1];
      const double pjz = pj->x[2];

      /* Compute pairwise distance, remembering to account for boundary
       * conditions. */
      float dx[3], r2 = 0.0f;
      dx[0] = pix - pjx;
      dx[1] = piy - pjy;
      dx[2] = piz - pjz;

      for (int k = 0; k < 3; k++) r2 += dx[k] * dx[k];

      /* Hit or miss? */
      if (r2 < l_x2) fof_union(&root_i, root_j, group_index);
    }
  }
}

/* Perform a FOF search between a local and foreign cell using the Union-Find
 * algorithm. Store any links found between particles.*/
void fof_search_pair_cells_foreign(struct space *s, struct cell *ci,
                                   struct cell *cj, int *link_count,
                                   struct fof_mpi **group_links,
                                   int *group_links_size) {

  const size_t count_i = ci->grav.count;
  const size_t count_j = cj->grav.count;
  struct gpart *gparts_i = ci->grav.parts;
  struct gpart *gparts_j = cj->grav.parts;
  const double dim[3] = {s->dim[0], s->dim[1], s->dim[2]};
  const double l_x2 = s->fof_data.l_x2;
  size_t *group_index = s->fof_data.group_index;
  size_t *group_size = s->fof_data.group_size;

  /* Make a list of particle offsets into the global gparts array. */
  size_t *const offset_i = group_index + (ptrdiff_t)(gparts_i - s->gparts);

  /* Account for boundary conditions.*/
  double shift[3] = {0.0, 0.0, 0.0};

  /* Check whether cells are local to the node. */
  const int ci_local = (ci->nodeID == engine_rank);
  const int cj_local = (cj->nodeID == engine_rank);

  if ((ci_local && cj_local) || (!ci_local && !cj_local))
    error(
        "FOF search of foreign cells called on two local cells or two foreign "
        "cells.");

  /* Get the relative distance between the pairs, wrapping. */
  const int periodic = s->periodic;
  double diff[3];

  if (ci_local) {

    for (int k = 0; k < 3; k++) {
      diff[k] = cj->loc[k] - ci->loc[k];
      if (periodic && diff[k] < -dim[k] / 2)
        shift[k] = dim[k];
      else if (periodic && diff[k] > dim[k] / 2)
        shift[k] = -dim[k];
      else
        shift[k] = 0.0;
      diff[k] += shift[k];
    }

    /* Loop over particles and find which particles belong in the same group. */
    for (size_t i = 0; i < count_i; i++) {

      struct gpart *pi = &gparts_i[i];
      const double pix = pi->x[0] - shift[0];
      const double piy = pi->x[1] - shift[1];
      const double piz = pi->x[2] - shift[2];

      /* Find the root of pi. */
      const size_t root_i =
          fof_find_global(offset_i[i] - node_offset, group_index, s->nr_gparts);

      for (size_t j = 0; j < count_j; j++) {

        struct gpart *pj = &gparts_j[j];
        const double pjx = pj->x[0];
        const double pjy = pj->x[1];
        const double pjz = pj->x[2];

        /* Compute pairwise distance, remembering to account for boundary
         * conditions. */
        float dx[3], r2 = 0.0f;
        dx[0] = pix - pjx;
        dx[1] = piy - pjy;
        dx[2] = piz - pjz;

        for (int k = 0; k < 3; k++) r2 += dx[k] * dx[k];

        /* Hit or miss? */
        if (r2 < l_x2) {

          int found = 0;

          /* Check that the links have not already been added to the list. */
          for (int l = 0; l < *link_count; l++) {
            if ((*group_links)[l].group_i == root_i &&
                (*group_links)[l].group_j == pj->group_id) {
              found = 1;
              break;
            }
          }

          if (!found) {

            /* If the group_links array is not big enough re-allocate it. */
            if (*link_count + 1 > *group_links_size) {

              int new_size = 2 * (*group_links_size);

              *group_links_size = new_size;

              (*group_links) = (struct fof_mpi *)realloc(
                  *group_links, new_size * sizeof(struct fof_mpi));

              message("Re-allocating local group links from %d to %d elements.",
                      *link_count, new_size);
            }

            /* Store the particle group properties for communication. */
            (*group_links)[*link_count].group_i = root_i;
            (*group_links)[*link_count].group_i_size =
                group_size[root_i - node_offset];

            (*group_links)[*link_count].group_j = pj->group_id;
            (*group_links)[*link_count].group_j_size = pj->group_size;

            (*link_count)++;
          }
        }
      }
    }
  } else
    error("Cell ci, is not local.");
}

/* Mapper function to atomically update the group size array. */
void fof_update_group_size_mapper(hashmap_key_t key, hashmap_value_t *value, void *data) {

  size_t *group_size = (size_t *)data;

  /* Use key to index into group size array. */
  atomic_add(&group_size[key], value->value_st);

}

/**
 * @brief Mapper function to calculate the group sizes.
 *
 * @param map_data An array of #gpart%s.
 * @param num_elements Chunk size.
 * @param extra_data Pointer to a #space.
 */
void fof_calc_group_size_mapper(void *map_data, int num_elements,
                            void *extra_data) {

  /* Retrieve mapped data. */
  struct space *s = (struct space *)extra_data;
  struct gpart *gparts = (struct gpart *)map_data;
  size_t *group_index = s->fof_data.group_index;
  size_t *group_size = s->fof_data.group_size;

  /* Offset into gparts array. */
  ptrdiff_t gparts_offset = (ptrdiff_t)(gparts - s->gparts);
  size_t *const group_index_offset = group_index + gparts_offset;

  /* Create hash table. */
  hashmap_t map;
  hashmap_init(&map);

  /* Loop over particles and find which cells are in range of each other to perform
   * the FOF search. */
  for (int ind = 0; ind < num_elements; ind++) {

    hashmap_key_t root = (hashmap_key_t)fof_find(group_index_offset[ind], group_index);
    const size_t gpart_index = gparts_offset + ind;

    /* Only add particles which aren't the root of a group. Stops groups of size 1 being added to the hash table. */ 
    if(root != gpart_index) { 
      hashmap_value_t *size = hashmap_get(&map, root);

      if(size != NULL) (*size).value_st++;
      else error("Couldn't find key (%zu) or create new one.", root);
    }

  }
 
  /* Update the group size array. */
  if (map.size > 0) hashmap_iterate(&map, fof_update_group_size_mapper, group_size);

  hashmap_free(&map);

}

#ifdef WITH_MPI
/* Mapper function to unpack hash table into array. */
void fof_unpack_group_mass_mapper(hashmap_key_t key, hashmap_value_t *value, void *data) {

  struct fof_mass_send_hashmap *fof_mass_send = (struct fof_mass_send_hashmap *)data;
  struct fof_final_mass *mass_send = fof_mass_send->mass_send;
  size_t *nsend = &fof_mass_send->nsend;

  /* Store elements from hash table in array. */
  mass_send[*nsend].global_root = key;
  mass_send[(*nsend)++].group_mass = value->value_dbl;

}
#endif

/* 
 * @brief Calculates the total mass of each group above min_group_size.
 */
void fof_calc_group_mass(struct space *s, const size_t num_groups_local, const size_t num_groups_prev, size_t *num_on_node, size_t *first_on_node, double *group_mass) {

  const size_t nr_gparts = s->nr_gparts;
  struct gpart *gparts = s->gparts;
  const size_t group_id_offset = s->fof_data.group_id_offset;
  const size_t group_id_default = s->fof_data.group_id_default;

#ifdef WITH_MPI
  size_t *group_index = s->fof_data.group_index;
  int nr_nodes = s->e->nr_nodes;

  hashmap_t map;
  hashmap_init(&map);

  for(size_t i=0; i<nr_gparts; i++) {

    /* Check if the particle is in a group above the threshold. */
    if(gparts[i].group_id != group_id_default) {

      size_t root = fof_find_global(i, group_index, nr_gparts);

      /* Increment the mass of groups that are local */
      if(is_local(root, nr_gparts)) {

        size_t offset = gparts[i].group_id - group_id_offset - num_groups_prev;

        group_mass[offset] += gparts[i].mass;

      }
      /* Add mass fragments of groups that have a foreign root to a hash table. */
      else {
      
        hashmap_value_t *mass = hashmap_get(&map, (hashmap_key_t)root);

        if(mass != NULL) (*mass).value_dbl += gparts[i].mass;
        else error("Couldn't find key (%zu) or create new one.", root);
      }
    }
  }

  size_t nsend = map.size;
  struct fof_mass_send_hashmap hashmap_mass_send;

  /* Allocate and initialise a mass array. */
  if (posix_memalign((void **)&hashmap_mass_send.mass_send, 32,
                     nsend * sizeof(struct fof_mass_send_hashmap)) != 0)
    error("Failed to allocate list of group masses for FOF search.");
  
  hashmap_mass_send.nsend = 0;
  
  struct fof_final_mass *fof_mass_send = hashmap_mass_send.mass_send;

  /* Unpack mass fragments and roots from hash table. */
  if (map.size > 0) hashmap_iterate(&map, fof_unpack_group_mass_mapper, &hashmap_mass_send);
 
  nsend = hashmap_mass_send.nsend;

  if(nsend != map.size) error("No. of mass fragments to send != elements in hash table.");

  hashmap_free(&map);

  /* Sort by global root - this puts the groups in order of which node they're stored on */
  qsort(fof_mass_send, nsend, sizeof(struct fof_final_mass), 
        compare_fof_final_mass_global_root);
 
  /* Determine how many entries go to each node */
  int *sendcount = malloc(nr_nodes*sizeof(int));
  for(int i=0; i<nr_nodes; i+=1)
    sendcount[i] = 0;
  int dest = 0;
  for(size_t i=0;i<nsend;i+=1) {
    while((fof_mass_send[i].global_root >= first_on_node[dest] + num_on_node[dest]) || (num_on_node[dest]==0))
      dest += 1;
    if(dest>=nr_nodes)
      error("Node index out of range!");
    sendcount[dest] += 1;
  } 

  int *recvcount = NULL, *sendoffset = NULL, *recvoffset = NULL;
  size_t nrecv = 0;
  
  fof_compute_send_recv_offsets(nr_nodes, sendcount, &recvcount, &sendoffset, &recvoffset, &nrecv);

  struct fof_final_mass *fof_mass_recv = malloc(nrecv * sizeof(struct fof_final_mass));

  /* Exchange group mass */
  MPI_Alltoallv(fof_mass_send, sendcount, sendoffset, fof_final_mass_type,
                fof_mass_recv, recvcount, recvoffset, fof_final_mass_type,
                MPI_COMM_WORLD);

  /* For each received global root, look up the group ID we assigned and increment the group mass */
  for(size_t i=0; i<nrecv; i+=1) {
    if((fof_mass_recv[i].global_root < node_offset) || (fof_mass_recv[i].global_root >= node_offset+nr_gparts)) {
      error("Received global root index out of range!");
    }
    group_mass[gparts[fof_mass_recv[i].global_root - node_offset].group_id - group_id_offset - num_groups_prev] += fof_mass_recv[i].group_mass;
  }
  
  /* For each received global root, look up the group ID we assigned and send the total group mass back */
  //for(size_t i=0; i<nrecv; i+=1) {
  //  if((fof_mass_recv[i].global_root < node_offset) || (fof_mass_recv[i].global_root >= node_offset+nr_gparts)) {
  //    error("Received global root index out of range!");
  //  }
  //  fof_mass_recv[i].group_mass = group_mass[fof_mass_recv[i].global_root - node_offset];
  //}

  /* Send the result back */
  //MPI_Alltoallv(fof_mass_recv, recvcount, recvoffset, fof_final_mass_type,
  //              fof_mass_send, sendcount, sendoffset, fof_final_mass_type,
  //              MPI_COMM_WORLD);
  //  
  ///* Update local gparts.group_id */
  //for(size_t i=0; i<nsend; i+=1){
  //  if((fof_mass_send[i].local_root < node_offset) || (fof_mass_send[i].local_root >= node_offset + nr_gparts)) {
  //    error("Sent local root index out of range!");
  //  }    
  //  //gparts[fof_mass_send[i].local_root-node_offset].group_id = fof_mass_send[i].global_root;
  //  group_mass[fof_mass_send[i].local_root - node_offset] += fof_mass_send[i].group_mass;
  //}

  MPI_Type_free(&fof_final_mass_type);
  free(sendcount);
  free(recvcount);
  free(sendoffset);
  free(recvoffset);
  free(fof_mass_send);
  free(fof_mass_recv);
#else
  /* Loop over particles and increment the group mass for groups above min_group_size. */
  for(size_t i=0; i<nr_gparts; i++) {
    
    if(gparts[i].group_id != group_id_default) {
      
      group_mass[gparts[i].group_id - group_id_offset] += gparts[i].mass;

    }
  
  }
#endif

}

#ifdef WITH_MPI
/**
 * @brief Mapper function to perform FOF search.
 *
 * @param map_data An array of #cell pair indices.
 * @param num_elements Chunk size.
 * @param extra_data Pointer to a #space.
 */
void fof_find_foreign_links_mapper(void *map_data, int num_elements,
                                   void *extra_data) {

  /* Retrieve mapped data. */
  struct space *s = (struct space *)extra_data;
  struct cell_pair_indices *cell_pairs = (struct cell_pair_indices *)map_data;

  const double dim[3] = {s->dim[0], s->dim[1], s->dim[2]};
  const double search_r2 = s->fof_data.l_x2;

  /* Store links in an array local to this thread. */
  int local_link_count = 0;
  int local_group_links_size = s->fof_data.group_links_size / s->e->nr_threads;

  /* Init the local group links buffer. */
  struct fof_mpi *local_group_links =
    (struct fof_mpi *)swift_calloc("fof_local_group_links", sizeof(struct fof_mpi), local_group_links_size);
  if (local_group_links == NULL)
    error("Failed to allocate temporary group links buffer.");

  /* Loop over all pairs of local and foreign cells, recurse then perform a
   * FOF search. */
  for (int ind = 0; ind < num_elements; ind++) {

    /* Get the local and foreign cells to recurse on. */
    struct cell *restrict local_cell = cell_pairs[ind].local;
    struct cell *restrict foreign_cell = cell_pairs[ind].foreign;

    rec_fof_search_pair_foreign(local_cell, foreign_cell, s, dim, search_r2,
                                &local_link_count, &local_group_links,
                                &local_group_links_size);
  }

  /* Add links found by this thread to the global link list. */
  /* Lock to prevent race conditions while adding to the global link list.*/
  if (lock_lock(&s->lock) == 0) {

    /* Get pointers to global arrays. */
    int *group_links_size = &s->fof_data.group_links_size;
    int *group_link_count = &s->fof_data.group_link_count;
    struct fof_mpi **group_links = &s->fof_data.group_links;

    /* If the global group_links array is not big enough re-allocate it. */
    if (*group_link_count + local_link_count > *group_links_size) {

      const int old_size = *group_links_size; 
      const int new_size = max(*group_link_count + local_link_count, 2 * old_size);

      (*group_links) = (struct fof_mpi *)realloc(
          *group_links, new_size * sizeof(struct fof_mpi));
      
      *group_links_size = new_size;

      message("Re-allocating global group links from %d to %d elements.",
              old_size, new_size);
    }

    /* Copy the local links to the global list. */
    for (int i = 0; i < local_link_count; i++) {

      int found = 0;

      /* Check that the links have not already been added to the list by another thread. */
      for(int l=0; l<*group_link_count; l++) {
        if((*group_links)[l].group_i == local_group_links[i].group_i && (*group_links)[l].group_j == local_group_links[i].group_j) {
          found = 1;
          break;
        }
      }

      if(!found) {

        (*group_links)[*group_link_count].group_i =
          local_group_links[i].group_i;
        (*group_links)[*group_link_count].group_i_size =
          local_group_links[i].group_i_size;

        (*group_links)[*group_link_count].group_j =
          local_group_links[i].group_j;
        (*group_links)[*group_link_count].group_j_size =
          local_group_links[i].group_j_size;

        (*group_link_count) = (*group_link_count) + 1;
      }
    }
  }

  /* Release lock. */
  if (lock_unlock(&s->lock) != 0) error("Failed to unlock the space");

  swift_free("fof_local_group_links", local_group_links);
}
#endif

/**
 * @brief Search foreign cells for links and communicate any found to the
 * appropriate node.
 *
 * @param s Pointer to a #space.
 */
void fof_search_foreign_cells(struct space *s) {

#ifdef WITH_MPI

  struct engine *e = s->e;
  size_t *group_index = s->fof_data.group_index;
  size_t *group_size = s->fof_data.group_size;
  const size_t nr_gparts = s->nr_gparts;
  const double dim[3] = {s->dim[0], s->dim[1], s->dim[2]};
  const double search_r2 = s->fof_data.l_x2;

  message("Searching foreign cells for links.");

  ticks tic = getticks();

  /* Make group IDs globally unique. */
  for (size_t i = 0; i < nr_gparts; i++) group_index[i] += node_offset;

  struct cell_pair_indices *cell_pairs = NULL;
  int group_link_count = 0;
  int cell_pair_count = 0;

  s->fof_data.group_links_size = s->fof_data.group_links_size_default;
  s->fof_data.group_link_count = 0;

  int num_cells_out = 0;
  int num_cells_in = 0;

  /* Find the maximum no. of cell pairs. */
  for (int i = 0; i < e->nr_proxies; i++) {

    for (int j = 0; j < e->proxies[i].nr_cells_out; j++) {

      /* Only include gravity cells. */
      if (e->proxies[i].cells_out_type[j] & proxy_cell_type_gravity)
        num_cells_out++;
    }

    for (int j = 0; j < e->proxies[i].nr_cells_in; j++) {

      /* Only include gravity cells. */
      if (e->proxies[i].cells_in_type[j] & proxy_cell_type_gravity)
        num_cells_in++;
    }
  }

  const int cell_pair_size = num_cells_in * num_cells_out;

  if (swift_memalign("fof_group_links",
                     (void **)&s->fof_data.group_links, SWIFT_STRUCT_ALIGNMENT,
                     s->fof_data.group_links_size * sizeof(struct fof_mpi)) !=
      0)
    error("Error while allocating memory for FOF links over an MPI domain");

  if (swift_memalign("fof_cell_pairs",
                     (void **)&cell_pairs, SWIFT_STRUCT_ALIGNMENT,
                     cell_pair_size * sizeof(struct cell_pair_indices)) != 0)
    error("Error while allocating memory for FOF cell pair indices");

  /* Loop over cells_in and cells_out for each proxy and find which cells are in
   * range of each other to perform the FOF search. Store local cells that are
   * touching foreign cells in a list. */
  for (int i = 0; i < e->nr_proxies; i++) {

    /* Only find links across an MPI domain on one rank. */
    if (engine_rank == min(engine_rank, e->proxies[i].nodeID)) {

      for (int j = 0; j < e->proxies[i].nr_cells_out; j++) {

        /* Skip non-gravity cells. */
        if (!(e->proxies[i].cells_out_type[j] & proxy_cell_type_gravity))
          continue;

        struct cell *restrict local_cell = e->proxies[i].cells_out[j];

        /* Skip empty cells. */
        if (local_cell->grav.count == 0) continue;

        for (int k = 0; k < e->proxies[i].nr_cells_in; k++) {

          /* Skip non-gravity cells. */
          if (!(e->proxies[i].cells_in_type[k] & proxy_cell_type_gravity))
            continue;

          struct cell *restrict foreign_cell = e->proxies[i].cells_in[k];

          /* Skip empty cells. */
          if (foreign_cell->grav.count == 0) continue;

          /* Check if local cell has already been added to the local list of
           * cells. */
          const double r2 = cell_min_dist(local_cell, foreign_cell, dim);
          if (r2 < search_r2) {
            cell_pairs[cell_pair_count].local = local_cell;
            cell_pairs[cell_pair_count++].foreign = foreign_cell;
          }
        }
      }
    }
  }

  /* Set the root of outgoing particles. */
  for (int i = 0; i < e->nr_proxies; i++) {

    for (int j = 0; j < e->proxies[i].nr_cells_out; j++) {

      struct cell *restrict local_cell = e->proxies[i].cells_out[j];
      struct gpart *gparts = local_cell->grav.parts;

      /* Make a list of particle offsets into the global gparts array. */
      size_t *const offset = group_index + (ptrdiff_t)(gparts - s->gparts);

      /* Set each particle's root and group properties found in the local FOF.*/
      for (int k = 0; k < local_cell->grav.count; k++) {
        const size_t root =
            fof_find_global(offset[k] - node_offset, group_index, nr_gparts);
        gparts[k].group_id = root;
        gparts[k].group_size = group_size[root - node_offset];
      }
    }
  }

  message(
      "Finding local/foreign cell pairs and initialising particle roots took: "
      "%.3f %s.",
      clocks_from_ticks(getticks() - tic), clocks_getunit());

  message("Pairs of touching cells: %d", cell_pair_count);

  tic = getticks();

  struct scheduler *sched = &e->sched;
  struct task *tasks = sched->tasks;

  /* Activate the send and receive tasks for the gparts. */
  for (int i = 0; i < sched->nr_tasks; i++) {

    struct task *t = &tasks[i];

    if (t->type == task_type_send && t->subtype == task_subtype_gpart) {
      scheduler_activate(sched, t);
    }

    if (t->type == task_type_recv && t->subtype == task_subtype_gpart) {
      scheduler_activate(sched, t);
    }
  }

  message("MPI send/recv task activation took: %.3f %s.",
          clocks_from_ticks(getticks() - tic), clocks_getunit());

  ticks local_fof_tic = getticks();

  MPI_Barrier(MPI_COMM_WORLD);

  message("Local FOF imbalance: %.3f %s.", clocks_from_ticks(getticks() - local_fof_tic),
          clocks_getunit());

  tic = getticks();

  /* Perform send and receive tasks. */
  engine_launch(e);

  message("MPI send/recv comms took: %.3f %s.",
          clocks_from_ticks(getticks() - tic), clocks_getunit());

  tic = getticks();

  /* Perform search of group links between local and foreign cells with the
   * threadpool. */
  threadpool_map(&s->e->threadpool, fof_find_foreign_links_mapper, cell_pairs,
                 cell_pair_count, sizeof(struct cell_pair_indices), 1, s);

  group_link_count = s->fof_data.group_link_count;

  /* Clean up memory. */
  swift_free("fof_cell_pairs", cell_pairs);

  message("Searching for foreign links took: %.3f %s.",
          clocks_from_ticks(getticks() - tic), clocks_getunit());

  message(
      "Rank %d found %d unique group links between local and foreign groups.",
      engine_rank, group_link_count);

  tic = getticks();

  int *displ = NULL, *group_link_counts = NULL;

  ticks comms_tic = getticks();

  MPI_Barrier(MPI_COMM_WORLD);

  message("Imbalance took: %.3f %s.", clocks_from_ticks(getticks() - comms_tic),
          clocks_getunit());

  comms_tic = getticks();

<<<<<<< HEAD
=======
  /* Sum the total number of links across MPI domains over each MPI rank. */
  MPI_Allreduce(&group_link_count, &global_group_link_count, 1, MPI_INT,
                MPI_SUM, MPI_COMM_WORLD);

  /* Unique set of links is half of all group links as each link is found twice
   * by opposing MPI ranks. */
  if (swift_memalign("fof_global_group_links",
                     (void **)&global_group_links, SWIFT_STRUCT_ALIGNMENT,
                     global_group_link_count * sizeof(struct fof_mpi)) != 0)
    error("Error while allocating memory for the global list of group links");

>>>>>>> a567889a
  if (posix_memalign((void **)&group_link_counts, SWIFT_STRUCT_ALIGNMENT,
                     e->nr_nodes * sizeof(int)) != 0)
    error(
        "Error while allocating memory for the number of group links on each "
        "MPI rank");

  if (posix_memalign((void **)&displ, SWIFT_STRUCT_ALIGNMENT,
                     e->nr_nodes * sizeof(int)) != 0)
    error(
        "Error while allocating memory for the displacement in memory for the "
        "global group link list");

  /* Gather the total number of links on each rank. */
  MPI_Allgather(&group_link_count, 1, MPI_INT, group_link_counts, 1, MPI_INT,
                MPI_COMM_WORLD);
  /*

    New MPI stitching between nodes
    -------------------------------

    For each local fragment we want to find the lowest ID of any
    fragment it is linked to (even through multiple hops).
    
  */

<<<<<<< HEAD
  /* Need to record which group indexes are changed by this process */
  char *group_index_changed = malloc(sizeof(char)*nr_gparts);
  for(size_t i=0; i<nr_gparts; i+=1)
    group_index_changed[i] = 0;

  /* Make array of local links then sort by remote group index */
  struct fof_mpi_links *links_local = malloc(group_link_count*sizeof(struct fof_mpi_links));
  for(int i=0;i<group_link_count;i+=1)
    {
      links_local[i].group_i = s->fof_data.group_links[i].group_i; /* Index of local fragment */
      links_local[i].group_j = s->fof_data.group_links[i].group_j; /* Index of remote fragment */
      links_local[i].group_index_min = 0; /* Will contain group_index_min value to send */
    }
  free(s->fof_data.group_links);
  qsort(links_local, group_link_count, sizeof(struct fof_mpi_links), 
        compare_fof_mpi_links_group_j);

  /* Find range of group indexes stored on each node */
  size_t *first_on_node = malloc(sizeof(size_t)*e->nr_nodes);
  MPI_Allgather(&node_offset,  sizeof(size_t), MPI_BYTE, 
                first_on_node, sizeof(size_t), MPI_BYTE,
                MPI_COMM_WORLD);
  size_t *num_on_node = malloc(sizeof(size_t)*e->nr_nodes);
  MPI_Allgather(&nr_gparts,  sizeof(size_t), MPI_BYTE, 
                num_on_node, sizeof(size_t), MPI_BYTE,
                MPI_COMM_WORLD);
  
  /* Find number of local links which point to each task */
  int *sendcount = malloc(sizeof(int)*e->nr_nodes);
  for(int i=0; i<e->nr_nodes; i+=1)
    sendcount[i] = 0;
  int dest = 0;
  for(int i=0;i<group_link_count;i+=1)
    {
      while((links_local[i].group_j >= first_on_node[dest] + num_on_node[dest]) || (num_on_node[dest]==0))
        dest += 1;
      sendcount[dest] += 1;
    }
=======
  /* Clean up memory. */
  free(displ);
  swift_free("fof_group_links", s->fof_data.group_links);

  message("Communication took: %.3f %s.",
          clocks_from_ticks(getticks() - comms_tic), clocks_getunit());

  message("Global comms took: %.3f %s.", clocks_from_ticks(getticks() - tic),
          clocks_getunit());

  tic = getticks();

  /* Transform the group IDs to a local list going from 0-group_count so a
   * union-find can be performed. */
  size_t *global_group_index = NULL, *global_group_id = NULL,
         *global_group_size = NULL;
  const int global_group_list_size = 2 * global_group_link_count;
  int group_count = 0;

  if (swift_memalign("fof_global_group_index",
                     (void **)&global_group_index, SWIFT_STRUCT_ALIGNMENT,
                     global_group_list_size * sizeof(size_t)) != 0)
    error(
        "Error while allocating memory for the displacement in memory for the "
        "global group link list");

  if (swift_memalign("fof_global_group_id",
                     (void **)&global_group_id, SWIFT_STRUCT_ALIGNMENT,
                     global_group_list_size * sizeof(size_t)) != 0)
    error(
        "Error while allocating memory for the displacement in memory for the "
        "global group link list");

  if (swift_memalign("fof_global_group_size",
                     (void **)&global_group_size, SWIFT_STRUCT_ALIGNMENT,
                     global_group_list_size * sizeof(size_t)) != 0)
    error(
        "Error while allocating memory for the displacement in memory for the "
        "global group link list");

  bzero(global_group_size, global_group_list_size * sizeof(size_t));
>>>>>>> a567889a

  /* Determine number of links to receive */
  int *recvcount = malloc(sizeof(int)*e->nr_nodes);
  MPI_Alltoall(sendcount, 1, MPI_INT, recvcount, 1, MPI_INT, MPI_COMM_WORLD);

  /* Compute send/recv offsets */
  int *sendoffset = malloc(sizeof(int)*e->nr_nodes);
  sendoffset[0] = 0;
  for(int i=1;i<e->nr_nodes;i+=1)
    sendoffset[i] = sendoffset[i-1] + sendcount[i-1];
  int *recvoffset = malloc(sizeof(int)*e->nr_nodes);
  recvoffset[0] = 0;
  for(int i=1;i<e->nr_nodes;i+=1)
    recvoffset[i] = recvoffset[i-1] + recvcount[i-1];

  /* Allocate receive buffer for remote links */
  int remote_link_count = 0;
  for(int i=0;i<e->nr_nodes;i+=1)
    remote_link_count += recvcount[i];
  struct fof_mpi_links *links_remote = malloc(remote_link_count*sizeof(struct fof_mpi_links));
  
  /* Iterate until minimum IDs don't change any more */
  int num_updated_tot = 0;
  int num_iterations = 0;
  do
    {
      int num_updated = 0;
      num_iterations += 1;
      /*
        Store minimumID for local fragments in links_local.group_min_index.
        We're going to send each link to the node that contains its target
        group.
      */
      for(int i=0;i<group_link_count;i+=1)
        {
          if((links_local[i].group_i < node_offset) || (links_local[i].group_i >= node_offset+nr_gparts))
            error("Index of local group is out of range while populating send buffer!");
          links_local[i].group_index_min = group_index[links_local[i].group_i-node_offset];
        }

      /*
        Exchange link info:

        Here we're requesting the minimum IDs associated with each group_j
        in links_local and receiving the minimum IDs associated with
        each group_i in links_remote.

        The receive buffer links_remote will contain all links that point at
        fragments stored on this node.
      */
      MPI_Alltoallv(links_local,  sendcount, sendoffset, fof_mpi_links_type,
                    links_remote, recvcount, recvoffset, fof_mpi_links_type,
                    MPI_COMM_WORLD);

      /* 
         Use the received data to update minimumID of local fragments 
         which are pointed at by a link on a remote node
      */
      for(int i=0;i<remote_link_count;i+=1)
        {
          if((links_remote[i].group_j < node_offset) || (links_remote[i].group_j >= node_offset+nr_gparts))
            error("Index of local group is out of range while updating fragments from remote links!");
          if(links_remote[i].group_index_min < group_index[links_remote[i].group_j-node_offset])
            {
              group_index[links_remote[i].group_j-node_offset] = links_remote[i].group_index_min;
              group_index_changed[links_remote[i].group_j-node_offset] = 1;
              num_updated += 1;
            }
        }
      
<<<<<<< HEAD
      /*
        Store the minimumID for local fragments in links_remote.group_index_min
      */
      for(int i=0;i<remote_link_count;i+=1)
        {
          if((links_remote[i].group_j < node_offset) || (links_remote[i].group_j >= node_offset+nr_gparts))
            error("Index of local group is out of range while populating response buffer!");
          links_remote[i].group_index_min = group_index[links_remote[i].group_j-node_offset];
        }
      
      /* 
         Return results to originating task 
      */
      MPI_Alltoallv(links_remote, recvcount, recvoffset, fof_mpi_links_type,
                    links_local,  sendcount, sendoffset, fof_mpi_links_type,
                    MPI_COMM_WORLD);

      /* 
         Use the received data to update minimumID of local fragments 
         which have links to a fragment on a remote node.
      */
      for(int i=0;i<group_link_count;i+=1)
        {
          if((links_local[i].group_i < node_offset) || (links_local[i].group_i >= node_offset+nr_gparts))
            error("Index of local group is out of range while updating fragments from local links!");
          if(links_local[i].group_index_min < group_index[links_local[i].group_i-node_offset])
            {
              group_index[links_local[i].group_i-node_offset] = links_local[i].group_index_min;
              group_index_changed[links_local[i].group_i-node_offset] = 1;
              num_updated += 1;
            }
        }
      
      /* Check if we updated any minimum IDs on this iteration */
      MPI_Allreduce(&num_updated, &num_updated_tot, 1, MPI_INT, MPI_SUM, MPI_COMM_WORLD);
=======
    global_group_size[group_count] += global_group_links[i].group_j_size;
    global_group_id[group_count] = group_j;
    hashmap_add_group(group_j, group_count++, &map);
  }

  message("Global list compression took: %.3f %s.",
          clocks_from_ticks(getticks() - tic), clocks_getunit());

  tic = getticks();

  /* Create a global_group_index list of groups across MPI domains so that you
   * can perform a union-find locally on each node. */
  /* The value of which is an offset into global_group_id, which is the actual
   * root. */
  for (int i = 0; i < group_count; i++) global_group_index[i] = i;

  /* Store the original group size before incrementing in the Union-Find. */
  size_t *orig_global_group_size = NULL;

  if (swift_memalign("fof_orig_global_group_size",
                     (void **)&orig_global_group_size, SWIFT_STRUCT_ALIGNMENT,
                     group_count * sizeof(size_t)) != 0)
    error(
        "Error while allocating memory for the displacement in memory for the "
        "global group link list");
>>>>>>> a567889a

    } while(num_updated_tot > 0);

  /* Tidy up */
  free(links_local);
  free(links_remote);

  /*
    Now need to update, for each group:

    group_size
    group_mass
    group_CoM
    
    Each group where the global root is off node needs to
    send it's info to the node with the root.

    We'll receive a response which contains the total number
    of particles in the group. This will be used to update our
    group_size for groups where the global root is elsewhere
    so we know which of these groups are below the minimum group
    size.
  */

  /* Count local groups which have changed root */
  size_t nsend_total = 0;
  for(size_t i=0;i<nr_gparts; i+=1)
    if(group_index_changed[i])
      nsend_total += 1;

  /* Store index and count for each of these */
  struct fof_mpi_sizes *fof_sizes_local = malloc(nsend_total*sizeof(struct fof_mpi_sizes));
  nsend_total = 0;
  for(size_t i=0;i<nr_gparts; i+=1)
    if(group_index_changed[i])
      {
        fof_sizes_local[nsend_total].group_i = i + node_offset;
        fof_sizes_local[nsend_total].group_j = group_index[i];
        fof_sizes_local[nsend_total].size    = group_size[i];
        nsend_total += 1;
      }
  free(group_index_changed);

  /* Sort by remote group index */
  qsort(fof_sizes_local, nsend_total, sizeof(struct fof_mpi_sizes), 
        compare_fof_mpi_sizes_group_j);

  /* Find number of entries to send to each task */
  for(int i=0; i<e->nr_nodes; i+=1)
    sendcount[i] = 0;
  dest = 0;
  for(size_t i=0;i<nsend_total;i+=1)
    {
      while((fof_sizes_local[i].group_j >= first_on_node[dest] + num_on_node[dest]) || (num_on_node[dest]==0))
        dest += 1;
      sendcount[dest] += 1;
    }

  /* Determine number of entries to receive */
  MPI_Alltoall(sendcount, 1, MPI_INT, recvcount, 1, MPI_INT, MPI_COMM_WORLD);

  /* Compute send/recv offsets */
  sendoffset[0] = 0;
  for(int i=1;i<e->nr_nodes;i+=1)
    sendoffset[i] = sendoffset[i-1] + sendcount[i-1];
  recvoffset[0] = 0;
  for(int i=1;i<e->nr_nodes;i+=1)
    recvoffset[i] = recvoffset[i-1] + recvcount[i-1];

  /* Allocate receive buffer */
  size_t nrecv_total = 0;
  for(int i=0;i<e->nr_nodes;i+=1)
    nrecv_total += recvcount[i];
  struct fof_mpi_sizes *fof_sizes_remote = malloc(nrecv_total*sizeof(struct fof_mpi_sizes));

  /* Exchange sizes */
  MPI_Alltoallv(fof_sizes_local,  sendcount, sendoffset, fof_mpi_sizes_type,
                fof_sizes_remote, recvcount, recvoffset, fof_mpi_sizes_type,
                MPI_COMM_WORLD);

  /* Calculate total sizes for groups where global root is on this task */
  for(size_t i=0; i<nrecv_total; i+=1)
    {
      /* Sanity check - we should only receive info about groups stored in this task */
      if((fof_sizes_remote[i].group_j < node_offset) || (fof_sizes_remote[i].group_j >= node_offset+nr_gparts))
        error("Index of local group is out of range while updating local group sizes!");
      /* Accumulate remote group sizes to local root groups */
      group_size[fof_sizes_remote[i].group_j-node_offset] += fof_sizes_remote[i].size;
    }

  /* Return final sizes of groups to originating task */
  for(size_t i=0; i<nrecv_total; i+=1)
    fof_sizes_remote[i].size = group_size[fof_sizes_remote[i].group_j-node_offset];

  /* Exchange final sizes */
  MPI_Alltoallv(fof_sizes_remote, recvcount, recvoffset, fof_mpi_sizes_type,
                fof_sizes_local,  sendcount, sendoffset, fof_mpi_sizes_type,
                MPI_COMM_WORLD);

  /* Update sizes for local groups where the global root on another task */
  for(size_t i=0; i<nsend_total; i+=1)
    group_size[fof_sizes_local[i].group_i-node_offset] = fof_sizes_local[i].size;

  /* Zero group size for things which are not global roots */
  for(size_t i=0; i<nr_gparts; i+=1)
    if(group_index[i] != node_offset+i)group_size[i] = 0;

  /* Free memory etc */
  free(fof_sizes_local);
  free(fof_sizes_remote);
  free(sendcount);
  free(recvcount);
  free(sendoffset);
  free(recvoffset);
  free(first_on_node);
  free(num_on_node);

  /* Clean up memory. */
  free(displ);

  message("Communication took: %.3f %s.",
          clocks_from_ticks(getticks() - comms_tic), clocks_getunit());

<<<<<<< HEAD
  message("Global comms took: %.3f %s.", clocks_from_ticks(getticks() - tic),
          clocks_getunit());
=======
  /* Clean up memory. */
  swift_free("fof_global_group_links", global_group_links);
  swift_free("fof_global_group_index", global_group_index);
  swift_free("fof_global_group_size", global_group_size);
  swift_free("fof_global_group_id", global_group_id);
  swift_free("fof_orig_global_group_size", orig_global_group_size);
>>>>>>> a567889a

  message("Rank %d finished linking local roots to foreign roots.",
          engine_rank);

#endif /* WITH_MPI */
}

/* Perform a FOF search on gravity particles using the cells and applying the
 * Union-Find algorithm.*/
void fof_search_tree(struct space *s) {

  const size_t nr_gparts = s->nr_gparts;
  const size_t min_group_size = s->fof_data.min_group_size;

  const size_t group_id_offset = s->fof_data.group_id_offset;
#ifdef WITH_MPI
  const int nr_nodes = s->e->nr_nodes;
#endif
  struct gpart *gparts = s->gparts;
  size_t *group_index, *group_size;
  int num_groups = 0, num_parts_in_groups = 0, max_group_size = 0;
  ticks tic_total = getticks();

  char output_file_name[PARSER_MAX_LINE_SIZE];
  snprintf(output_file_name, PARSER_MAX_LINE_SIZE, "%s", s->fof_data.base_name);

  message("Searching %zu gravity particles for links with l_x2: %lf", nr_gparts,
          s->fof_data.l_x2);
  
  message("Size of hash table element: %ld", sizeof(hashmap_element_t));

  node_offset = 0;

  const size_t group_id_default = s->fof_data.group_id_default;

#ifdef WITH_MPI
  /* Determine number of gparts on lower numbered MPI ranks */
  long long nr_gparts_cumulative;
  long long nr_gparts_local = s->nr_gparts;
  MPI_Scan(&nr_gparts_local, &nr_gparts_cumulative, 1, MPI_LONG_LONG, MPI_SUM, MPI_COMM_WORLD); 
  node_offset = nr_gparts_cumulative - nr_gparts_local;

  snprintf(output_file_name + strlen(output_file_name), FILENAME_BUFFER_SIZE,
           "_mpi_rank_%d.dat", engine_rank);
#else
  snprintf(output_file_name + strlen(output_file_name), FILENAME_BUFFER_SIZE,
           ".dat");
#endif

  group_index = s->fof_data.group_index;
  group_size = s->fof_data.group_size;

  ticks tic_calc_group_size = getticks();

  threadpool_map(&s->e->threadpool, fof_calc_group_size_mapper,
                 gparts, nr_gparts, sizeof(struct gpart), nr_gparts / s->e->nr_threads, s);
  
  message("FOF calc group size took (scaling): %.3f %s.",
      clocks_from_ticks(getticks() - tic_calc_group_size), clocks_getunit());
  
#ifdef WITH_MPI
  if (nr_nodes > 1) {

    ticks tic_mpi = getticks();

    /* Search for group links across MPI domains. */
    fof_search_foreign_cells(s);

    message("fof_search_foreign_cells() took: %.3f %s.",
            clocks_from_ticks(getticks() - tic_mpi), clocks_getunit());
  }
#endif

  message("Calculating group properties...");

  size_t num_groups_local = 0, num_parts_in_groups_local = 0,
         max_group_size_local = 0;

  for (size_t i = 0; i < nr_gparts; i++) {

    /* Find the total number of groups. */
    if (group_index[i] == i + node_offset && group_size[i] >= min_group_size)
      num_groups_local++;

    /* Find the total number of particles in groups. */
    if (group_size[i] >= min_group_size)
      num_parts_in_groups_local += group_size[i];

    /* Find the largest group. */
    if (group_size[i] > max_group_size_local)
      max_group_size_local = group_size[i];

  }

  /* Sort the groups in descending order based upon size and re-label their IDs
   * 0-num_groups. */
  struct group_length *high_group_sizes = NULL;
  int group_count = 0;

  if (swift_memalign("fof_high_group_sizes",
                     (void **)&high_group_sizes, 32,
                     num_groups_local * sizeof(struct group_length)) != 0)
    error("Failed to allocate list of large groups.");

  /* Store the group_sizes and their offset. */
  for (size_t i = 0; i < nr_gparts; i++) {

    if (group_index[i] == i + node_offset && group_size[i] >= min_group_size) {
      high_group_sizes[group_count].index = node_offset + i;
      high_group_sizes[group_count++].size = group_size[i];
    }
  }

  message("Sorting groups...");

  ticks tic = getticks();

  /* Find global properties. */
#ifdef WITH_MPI
  MPI_Allreduce(&num_groups_local, &num_groups, 1, MPI_INT, MPI_SUM,
                MPI_COMM_WORLD);
  MPI_Reduce(&num_parts_in_groups_local, &num_parts_in_groups, 1, MPI_INT,
             MPI_SUM, 0, MPI_COMM_WORLD);
  MPI_Reduce(&max_group_size_local, &max_group_size, 1, MPI_INT, MPI_MAX, 0,
             MPI_COMM_WORLD);
#else
  num_groups = num_groups_local;
  num_parts_in_groups = num_parts_in_groups_local;
  max_group_size = max_group_size_local;
#endif /* WITH_MPI */
  s->fof_data.num_groups = num_groups;

  /* Find number of groups on lower numbered MPI ranks */
  size_t num_groups_prev = 0;
#ifdef WITH_MPI
  long long nglocal = num_groups_local;
  long long ngsum;
  MPI_Scan(&nglocal, &ngsum, 1, MPI_LONG_LONG, MPI_SUM, MPI_COMM_WORLD); /* TODO: define MPI_SIZE_T? */
  num_groups_prev = (size_t) (ngsum-nglocal);
#endif /* WITH_MPI */

  /* Sort local groups into descending order of size */
  qsort(high_group_sizes, num_groups_local, sizeof(struct group_length),
        cmp_func);

  /* Set default group ID for all particles */
  for (size_t i = 0; i < nr_gparts; i++)
    gparts[i].group_id = group_id_default;

  /*
    Assign final group IDs to local root particles where the global root is on this node
    and the group is large enough. Within a node IDs are assigned in descending order of
    particle number.
  */
  for (size_t i = 0; i < num_groups_local; i++)
    gparts[high_group_sizes[i].index-node_offset].group_id = group_id_offset + i + num_groups_prev;

#ifdef WITH_MPI
  /* 
     Now, for each local root where the global root is on some other node
     AND the total size of the group is >= min_group_size we need to retrieve
     the gparts.group_id we just assigned to the global root.
     
     Will do that by sending the group_index of these lcoal roots to the node
     where their global root is stored and receiving back the new group_id
     associated with that particle.
<<<<<<< HEAD
=======
  */
  
  /* 
     Identify local roots with global root on another node and large enough group_size.
     Store index of the local and global roots in these cases.
>>>>>>> a567889a
  
     NOTE: if group_size only contains the total FoF mass for global roots,
     then we have to communicate ALL fragments where the global root is not
     on this node. Hence the commented out extra conditions below.
  */
  size_t nsend = 0;
  for(size_t i=0; i<nr_gparts;i+=1) {
    if((!is_local(group_index[i], nr_gparts))){ /* && (group_size[i] >= min_group_size)) { */
      nsend += 1;
    }
  }
  struct fof_final_index *fof_index_send = swift_malloc("fof_index_send", sizeof(struct fof_final_index)*nsend);
  nsend = 0;
  for(size_t i=0; i<nr_gparts;i+=1) {
    if((!is_local(group_index[i], nr_gparts))){ /* && (group_size[i] >= min_group_size)) { */
      fof_index_send[nsend].local_root  = node_offset + i;
      fof_index_send[nsend].global_root = group_index[i];
      nsend += 1;
    }
  }

  /* Sort by global root - this puts the groups in order of which node they're stored on */
  qsort(fof_index_send, nsend, sizeof(struct fof_final_index), 
        compare_fof_final_index_global_root);

  /* Determine range of global indexes (i.e. particles) on each node */
  size_t *num_on_node = malloc(nr_nodes*sizeof(size_t));
  MPI_Allgather(&nr_gparts,  sizeof(size_t), MPI_BYTE,
                num_on_node, sizeof(size_t), MPI_BYTE,
                MPI_COMM_WORLD);
  size_t *first_on_node = malloc(nr_nodes*sizeof(size_t));
  first_on_node[0] = 0;
  for(int i=1;i<nr_nodes;i+=1)
    first_on_node[i] = first_on_node[i-1] + num_on_node[i-1];

  /* Determine how many entries go to each node */
  int *sendcount = malloc(nr_nodes*sizeof(int));
  for(int i=0; i<nr_nodes; i+=1)
    sendcount[i] = 0;
  int dest = 0;
  for(size_t i=0;i<nsend;i+=1) {
    while((fof_index_send[i].global_root >= first_on_node[dest] + num_on_node[dest]) || (num_on_node[dest]==0))
      dest += 1;
    if(dest>=nr_nodes)
      error("Node index out of range!");
    sendcount[dest] += 1;
  } 
  
  int *recvcount = NULL, *sendoffset = NULL, *recvoffset = NULL;
  size_t nrecv = 0;

  fof_compute_send_recv_offsets(nr_nodes, sendcount, &recvcount, &sendoffset, &recvoffset, &nrecv);

  struct fof_final_index *fof_index_recv = swift_malloc("fof_index_recv", nrecv*sizeof(struct fof_final_index));

  /* Exchange group indexes */
  MPI_Alltoallv(fof_index_send, sendcount, sendoffset, fof_final_index_type,
                fof_index_recv, recvcount, recvoffset, fof_final_index_type,
                MPI_COMM_WORLD);

  /* For each received global root, look up the group ID we assigned and store it in the struct */
  for(size_t i=0; i<nrecv; i+=1) {
    if((fof_index_recv[i].global_root < node_offset) || (fof_index_recv[i].global_root >= node_offset+nr_gparts)) {
      error("Received global root index out of range!");
    }
    fof_index_recv[i].global_root = gparts[fof_index_recv[i].global_root-node_offset].group_id;
  }

  /* Send the result back */
  MPI_Alltoallv(fof_index_recv, recvcount, recvoffset, fof_final_index_type,
                fof_index_send, sendcount, sendoffset, fof_final_index_type,
                MPI_COMM_WORLD);
    
  /* Update local gparts.group_id */
  for(size_t i=0; i<nsend; i+=1){
    if((fof_index_send[i].local_root < node_offset) || (fof_index_send[i].local_root >= node_offset+nr_gparts)) {
      error("Sent local root index out of range!");
    }    
    gparts[fof_index_send[i].local_root-node_offset].group_id = fof_index_send[i].global_root;
  }

  free(sendcount);
  free(recvcount);
  free(sendoffset);
  free(recvoffset);
  swift_free("fof_index_send", fof_index_send);
  swift_free("fof_index_recv", fof_index_recv);

#endif /* WITH_MPI */

  /* Assign every particle the group_id of its local root. */
  for (size_t i = 0; i < nr_gparts; i++) {
    const size_t root = fof_find_local(i, nr_gparts, group_index);
    gparts[i].group_id = gparts[root].group_id;
  }

  message("Group sorting took: %.3f %s.", clocks_from_ticks(getticks() - tic),
          clocks_getunit());

  double *group_mass = s->fof_data.group_mass;
  /* Allocate and initialise a group mass array. */
  if (swift_memalign("group_mass",
                     (void **)&group_mass, 32,
                     num_groups_local * sizeof(double)) != 0)
    error("Failed to allocate list of group masses for FOF search.");

  bzero(group_mass, num_groups_local * sizeof(double));

#ifdef WITH_MPI
  fof_calc_group_mass(s, num_groups_local, num_groups_prev, num_on_node, first_on_node, group_mass);
  free(num_on_node);
  free(first_on_node);
#else
  fof_calc_group_mass(s, num_groups_local, num_groups_prev, NULL, NULL, group_mass);
#endif

  message("Dumping data...");

  /* Dump group data. */
  fof_dump_group_data(output_file_name, s, num_groups_local, high_group_sizes, group_mass);

  /* Free the left-overs */
  swift_free("fof_high_group_sizes", high_group_sizes);
  swift_free("group_mass", group_mass);

  if (engine_rank == 0) {
    message(
        "No. of groups: %d. No. of particles in groups: %d. No. of particles "
        "not in groups: %lld.",
        num_groups, num_parts_in_groups,
        s->e->total_nr_gparts - num_parts_in_groups);

    message("Largest group by size: %d", max_group_size);
  }
  message("FOF search took: %.3f %s.",
          clocks_from_ticks(getticks() - tic_total), clocks_getunit());

#ifdef WITH_MPI
  MPI_Barrier(MPI_COMM_WORLD);
#endif
}

/* Dump FOF group data. */
void fof_dump_group_data(char *out_file, struct space *s, int num_groups, 
                         struct group_length *group_sizes, double *group_mass) {

  FILE *file = fopen(out_file, "w");

  struct gpart *gparts = s->gparts;
  size_t *group_size = s->fof_data.group_size;

  fprintf(file, "# %8s %10s %10s\n", "Group ID", "Group Size", "Group Mass");
  fprintf(file,
          "#-------------------------------------------------------------------"
          "-------------\n");

  for (int i = 0; i < num_groups; i++) {

    const size_t group_offset = group_sizes[i].index;

    fprintf(file, "  %8zu %10zu %10lf\n",
            gparts[group_offset - node_offset].group_id,
            group_size[group_offset - node_offset], 
            group_mass[i]);
  }

  fclose(file);
}<|MERGE_RESOLUTION|>--- conflicted
+++ resolved
@@ -44,14 +44,10 @@
 #ifdef WITH_MPI
 MPI_Datatype fof_mpi_type;
 MPI_Datatype group_length_mpi_type;
-<<<<<<< HEAD
 MPI_Datatype fof_mpi_links_type;
 MPI_Datatype fof_mpi_sizes_type;
 MPI_Datatype fof_final_index_type;
-=======
-MPI_Datatype fof_final_index_type;
 MPI_Datatype fof_final_mass_type;
->>>>>>> a567889a
 #endif
 size_t node_offset;
 
@@ -151,7 +147,6 @@
       MPI_Type_commit(&group_length_mpi_type) != MPI_SUCCESS) {
     error("Failed to create MPI type for group_length.");
   }
-<<<<<<< HEAD
   if (MPI_Type_contiguous(sizeof(struct fof_mpi_links) / sizeof(unsigned char),
                           MPI_BYTE, &fof_mpi_links_type) != MPI_SUCCESS ||
       MPI_Type_commit(&fof_mpi_links_type) != MPI_SUCCESS) {
@@ -162,21 +157,16 @@
       MPI_Type_commit(&fof_mpi_sizes_type) != MPI_SUCCESS){
     error("Failed to create MPI type for fof_mpi_sizes.");
   }
-=======
   /* Define type for sending fof_final_index struct */  
->>>>>>> a567889a
   if (MPI_Type_contiguous(sizeof(struct fof_final_index), MPI_BYTE, &fof_final_index_type) != MPI_SUCCESS ||
       MPI_Type_commit(&fof_final_index_type) != MPI_SUCCESS) {
     error("Failed to create MPI type for fof_final_index.");
   }
-<<<<<<< HEAD
-=======
   /* Define type for sending fof_final_mass struct */  
   if (MPI_Type_contiguous(sizeof(struct fof_final_mass), MPI_BYTE, &fof_final_mass_type) != MPI_SUCCESS ||
       MPI_Type_commit(&fof_final_mass_type) != MPI_SUCCESS) {
     error("Failed to create MPI type for fof_final_mass.");
   }
->>>>>>> a567889a
 #endif
 
 #ifdef UNION_BY_SIZE_OVER_MPI
@@ -481,38 +471,7 @@
   return r2;
 }
 
-<<<<<<< HEAD
-=======
 #ifdef WITH_MPI
-/* Add a group to the hash table. */
-__attribute__((always_inline)) INLINE static void hashmap_add_group(
-    const size_t group_id, const size_t group_offset, hashmap_t *map) {
-
-  int created_new_element = 0;
-  hashmap_value_t *offset = hashmap_get_new(map, group_id, &created_new_element);
-
-  if(offset != NULL) {
-
-    /* If the element is a new entry set its value. */
-    if(created_new_element) {
-      (*offset).value_st = group_offset;
-    }
-  }
-  else error("Couldn't find key (%zu) or create new one.", group_id);
-
- }
-
-/* Find a group in the hash table. */
-__attribute__((always_inline)) INLINE static size_t hashmap_find_group_offset(
-    const size_t group_id, hashmap_t *map) {
-
-  hashmap_value_t *group_offset = hashmap_get(map, group_id);
-
-  if(group_offset == NULL)
-    error("Couldn't find key (%zu) or create new one.", group_id);
-
-  return (size_t)(*group_offset).value_st;
-}
 
 /* Compute send/recv offsets for MPI communication. */
 __attribute__((always_inline)) INLINE static void fof_compute_send_recv_offsets(const int nr_nodes, int *sendcount, int **recvcount, int **sendoffset, int **recvoffset, size_t *nrecv) {
@@ -538,11 +497,9 @@
   *nrecv = 0;
   for(int i=0; i<nr_nodes; i++)
     (*nrecv) += (*recvcount)[i];
-
 }
 #endif
 
->>>>>>> a567889a
 /* Recurse on a pair of cells and perform a FOF search between cells that are
  * within range. */
 void rec_fof_search_pair(struct cell *restrict ci, struct cell *restrict cj,
@@ -1038,7 +995,8 @@
   struct fof_mass_send_hashmap hashmap_mass_send;
 
   /* Allocate and initialise a mass array. */
-  if (posix_memalign((void **)&hashmap_mass_send.mass_send, 32,
+  if (swift_memalign("hashmap_mass_send",
+                     (void **)&hashmap_mass_send.mass_send, 32,
                      nsend * sizeof(struct fof_mass_send_hashmap)) != 0)
     error("Failed to allocate list of group masses for FOF search.");
   
@@ -1077,7 +1035,7 @@
   
   fof_compute_send_recv_offsets(nr_nodes, sendcount, &recvcount, &sendoffset, &recvoffset, &nrecv);
 
-  struct fof_final_mass *fof_mass_recv = malloc(nrecv * sizeof(struct fof_final_mass));
+  struct fof_final_mass *fof_mass_recv = swift_malloc("final_mass_recv", nrecv * sizeof(struct fof_final_mass));
 
   /* Exchange group mass */
   MPI_Alltoallv(fof_mass_send, sendcount, sendoffset, fof_final_mass_type,
@@ -1119,8 +1077,8 @@
   free(recvcount);
   free(sendoffset);
   free(recvoffset);
-  free(fof_mass_send);
-  free(fof_mass_recv);
+  swift_free("fof_mass_send", fof_mass_send);
+  swift_free("fof_mass_recv", fof_mass_recv);
 #else
   /* Loop over particles and increment the group mass for groups above min_group_size. */
   for(size_t i=0; i<nr_gparts; i++) {
@@ -1442,20 +1400,6 @@
 
   comms_tic = getticks();
 
-<<<<<<< HEAD
-=======
-  /* Sum the total number of links across MPI domains over each MPI rank. */
-  MPI_Allreduce(&group_link_count, &global_group_link_count, 1, MPI_INT,
-                MPI_SUM, MPI_COMM_WORLD);
-
-  /* Unique set of links is half of all group links as each link is found twice
-   * by opposing MPI ranks. */
-  if (swift_memalign("fof_global_group_links",
-                     (void **)&global_group_links, SWIFT_STRUCT_ALIGNMENT,
-                     global_group_link_count * sizeof(struct fof_mpi)) != 0)
-    error("Error while allocating memory for the global list of group links");
-
->>>>>>> a567889a
   if (posix_memalign((void **)&group_link_counts, SWIFT_STRUCT_ALIGNMENT,
                      e->nr_nodes * sizeof(int)) != 0)
     error(
@@ -1481,21 +1425,20 @@
     
   */
 
-<<<<<<< HEAD
   /* Need to record which group indexes are changed by this process */
-  char *group_index_changed = malloc(sizeof(char)*nr_gparts);
+  char *group_index_changed = swift_malloc("group_index_changed", sizeof(char)*nr_gparts);
   for(size_t i=0; i<nr_gparts; i+=1)
     group_index_changed[i] = 0;
 
   /* Make array of local links then sort by remote group index */
-  struct fof_mpi_links *links_local = malloc(group_link_count*sizeof(struct fof_mpi_links));
+  struct fof_mpi_links *links_local = swift_malloc("links_local", group_link_count*sizeof(struct fof_mpi_links));
   for(int i=0;i<group_link_count;i+=1)
     {
       links_local[i].group_i = s->fof_data.group_links[i].group_i; /* Index of local fragment */
       links_local[i].group_j = s->fof_data.group_links[i].group_j; /* Index of remote fragment */
       links_local[i].group_index_min = 0; /* Will contain group_index_min value to send */
     }
-  free(s->fof_data.group_links);
+  swift_free("fof_group_links", s->fof_data.group_links);
   qsort(links_local, group_link_count, sizeof(struct fof_mpi_links), 
         compare_fof_mpi_links_group_j);
 
@@ -1520,69 +1463,19 @@
         dest += 1;
       sendcount[dest] += 1;
     }
-=======
-  /* Clean up memory. */
-  free(displ);
-  swift_free("fof_group_links", s->fof_data.group_links);
-
-  message("Communication took: %.3f %s.",
-          clocks_from_ticks(getticks() - comms_tic), clocks_getunit());
-
-  message("Global comms took: %.3f %s.", clocks_from_ticks(getticks() - tic),
-          clocks_getunit());
-
-  tic = getticks();
-
-  /* Transform the group IDs to a local list going from 0-group_count so a
-   * union-find can be performed. */
-  size_t *global_group_index = NULL, *global_group_id = NULL,
-         *global_group_size = NULL;
-  const int global_group_list_size = 2 * global_group_link_count;
-  int group_count = 0;
-
-  if (swift_memalign("fof_global_group_index",
-                     (void **)&global_group_index, SWIFT_STRUCT_ALIGNMENT,
-                     global_group_list_size * sizeof(size_t)) != 0)
-    error(
-        "Error while allocating memory for the displacement in memory for the "
-        "global group link list");
-
-  if (swift_memalign("fof_global_group_id",
-                     (void **)&global_group_id, SWIFT_STRUCT_ALIGNMENT,
-                     global_group_list_size * sizeof(size_t)) != 0)
-    error(
-        "Error while allocating memory for the displacement in memory for the "
-        "global group link list");
-
-  if (swift_memalign("fof_global_group_size",
-                     (void **)&global_group_size, SWIFT_STRUCT_ALIGNMENT,
-                     global_group_list_size * sizeof(size_t)) != 0)
-    error(
-        "Error while allocating memory for the displacement in memory for the "
-        "global group link list");
-
-  bzero(global_group_size, global_group_list_size * sizeof(size_t));
->>>>>>> a567889a
-
-  /* Determine number of links to receive */
-  int *recvcount = malloc(sizeof(int)*e->nr_nodes);
-  MPI_Alltoall(sendcount, 1, MPI_INT, recvcount, 1, MPI_INT, MPI_COMM_WORLD);
-
-  /* Compute send/recv offsets */
-  int *sendoffset = malloc(sizeof(int)*e->nr_nodes);
-  sendoffset[0] = 0;
-  for(int i=1;i<e->nr_nodes;i+=1)
-    sendoffset[i] = sendoffset[i-1] + sendcount[i-1];
-  int *recvoffset = malloc(sizeof(int)*e->nr_nodes);
-  recvoffset[0] = 0;
-  for(int i=1;i<e->nr_nodes;i+=1)
-    recvoffset[i] = recvoffset[i-1] + recvcount[i-1];
+
+  /* Get send and receive offsets */
+  int *recvcount;
+  int *sendoffset;
+  int *recvoffset;
+  size_t nrecv;
+  fof_compute_send_recv_offsets(e->nr_nodes, sendcount, &recvcount, &sendoffset, &recvoffset, &nrecv);
 
   /* Allocate receive buffer for remote links */
   int remote_link_count = 0;
   for(int i=0;i<e->nr_nodes;i+=1)
     remote_link_count += recvcount[i];
-  struct fof_mpi_links *links_remote = malloc(remote_link_count*sizeof(struct fof_mpi_links));
+  struct fof_mpi_links *links_remote = swift_malloc("links_remote", remote_link_count*sizeof(struct fof_mpi_links));
   
   /* Iterate until minimum IDs don't change any more */
   int num_updated_tot = 0;
@@ -1633,7 +1526,6 @@
             }
         }
       
-<<<<<<< HEAD
       /*
         Store the minimumID for local fragments in links_remote.group_index_min
       */
@@ -1669,39 +1561,15 @@
       
       /* Check if we updated any minimum IDs on this iteration */
       MPI_Allreduce(&num_updated, &num_updated_tot, 1, MPI_INT, MPI_SUM, MPI_COMM_WORLD);
-=======
-    global_group_size[group_count] += global_group_links[i].group_j_size;
-    global_group_id[group_count] = group_j;
-    hashmap_add_group(group_j, group_count++, &map);
-  }
-
-  message("Global list compression took: %.3f %s.",
-          clocks_from_ticks(getticks() - tic), clocks_getunit());
-
-  tic = getticks();
-
-  /* Create a global_group_index list of groups across MPI domains so that you
-   * can perform a union-find locally on each node. */
-  /* The value of which is an offset into global_group_id, which is the actual
-   * root. */
-  for (int i = 0; i < group_count; i++) global_group_index[i] = i;
-
-  /* Store the original group size before incrementing in the Union-Find. */
-  size_t *orig_global_group_size = NULL;
-
-  if (swift_memalign("fof_orig_global_group_size",
-                     (void **)&orig_global_group_size, SWIFT_STRUCT_ALIGNMENT,
-                     group_count * sizeof(size_t)) != 0)
-    error(
-        "Error while allocating memory for the displacement in memory for the "
-        "global group link list");
->>>>>>> a567889a
 
     } while(num_updated_tot > 0);
 
   /* Tidy up */
-  free(links_local);
-  free(links_remote);
+  swift_free("links_local",  links_local);
+  swift_free("links_remote", links_remote);
+  free(sendoffset);
+  free(recvoffset);
+  free(recvcount);
 
   /*
     Now need to update, for each group:
@@ -1727,7 +1595,7 @@
       nsend_total += 1;
 
   /* Store index and count for each of these */
-  struct fof_mpi_sizes *fof_sizes_local = malloc(nsend_total*sizeof(struct fof_mpi_sizes));
+  struct fof_mpi_sizes *fof_sizes_local = swift_malloc("fof_sizes_local", nsend_total*sizeof(struct fof_mpi_sizes));
   nsend_total = 0;
   for(size_t i=0;i<nr_gparts; i+=1)
     if(group_index_changed[i])
@@ -1737,7 +1605,7 @@
         fof_sizes_local[nsend_total].size    = group_size[i];
         nsend_total += 1;
       }
-  free(group_index_changed);
+  swift_free("group_index_changed", group_index_changed);
 
   /* Sort by remote group index */
   qsort(fof_sizes_local, nsend_total, sizeof(struct fof_mpi_sizes), 
@@ -1754,22 +1622,10 @@
       sendcount[dest] += 1;
     }
 
-  /* Determine number of entries to receive */
-  MPI_Alltoall(sendcount, 1, MPI_INT, recvcount, 1, MPI_INT, MPI_COMM_WORLD);
-
-  /* Compute send/recv offsets */
-  sendoffset[0] = 0;
-  for(int i=1;i<e->nr_nodes;i+=1)
-    sendoffset[i] = sendoffset[i-1] + sendcount[i-1];
-  recvoffset[0] = 0;
-  for(int i=1;i<e->nr_nodes;i+=1)
-    recvoffset[i] = recvoffset[i-1] + recvcount[i-1];
+  fof_compute_send_recv_offsets(e->nr_nodes, sendcount, &recvcount, &sendoffset, &recvoffset, &nrecv);
 
   /* Allocate receive buffer */
-  size_t nrecv_total = 0;
-  for(int i=0;i<e->nr_nodes;i+=1)
-    nrecv_total += recvcount[i];
-  struct fof_mpi_sizes *fof_sizes_remote = malloc(nrecv_total*sizeof(struct fof_mpi_sizes));
+  struct fof_mpi_sizes *fof_sizes_remote = swift_malloc("fof_sizes_remote", nrecv*sizeof(struct fof_mpi_sizes));
 
   /* Exchange sizes */
   MPI_Alltoallv(fof_sizes_local,  sendcount, sendoffset, fof_mpi_sizes_type,
@@ -1777,7 +1633,7 @@
                 MPI_COMM_WORLD);
 
   /* Calculate total sizes for groups where global root is on this task */
-  for(size_t i=0; i<nrecv_total; i+=1)
+  for(size_t i=0; i<nrecv; i+=1)
     {
       /* Sanity check - we should only receive info about groups stored in this task */
       if((fof_sizes_remote[i].group_j < node_offset) || (fof_sizes_remote[i].group_j >= node_offset+nr_gparts))
@@ -1787,7 +1643,7 @@
     }
 
   /* Return final sizes of groups to originating task */
-  for(size_t i=0; i<nrecv_total; i+=1)
+  for(size_t i=0; i<nrecv; i+=1)
     fof_sizes_remote[i].size = group_size[fof_sizes_remote[i].group_j-node_offset];
 
   /* Exchange final sizes */
@@ -1804,8 +1660,8 @@
     if(group_index[i] != node_offset+i)group_size[i] = 0;
 
   /* Free memory etc */
-  free(fof_sizes_local);
-  free(fof_sizes_remote);
+  swift_free("fof_sizes_local", fof_sizes_local);
+  swift_free("fof_sizes_remote", fof_sizes_remote);
   free(sendcount);
   free(recvcount);
   free(sendoffset);
@@ -1819,17 +1675,8 @@
   message("Communication took: %.3f %s.",
           clocks_from_ticks(getticks() - comms_tic), clocks_getunit());
 
-<<<<<<< HEAD
   message("Global comms took: %.3f %s.", clocks_from_ticks(getticks() - tic),
           clocks_getunit());
-=======
-  /* Clean up memory. */
-  swift_free("fof_global_group_links", global_group_links);
-  swift_free("fof_global_group_index", global_group_index);
-  swift_free("fof_global_group_size", global_group_size);
-  swift_free("fof_global_group_id", global_group_id);
-  swift_free("fof_orig_global_group_size", orig_global_group_size);
->>>>>>> a567889a
 
   message("Rank %d finished linking local roots to foreign roots.",
           engine_rank);
@@ -1996,14 +1843,6 @@
      Will do that by sending the group_index of these lcoal roots to the node
      where their global root is stored and receiving back the new group_id
      associated with that particle.
-<<<<<<< HEAD
-=======
-  */
-  
-  /* 
-     Identify local roots with global root on another node and large enough group_size.
-     Store index of the local and global roots in these cases.
->>>>>>> a567889a
   
      NOTE: if group_size only contains the total FoF mass for global roots,
      then we have to communicate ALL fragments where the global root is not
