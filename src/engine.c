/*******************************************************************************
 * This file is part of SWIFT.
 * Copyright (c) 2012 Pedro Gonnet (pedro.gonnet@durham.ac.uk)
 *                    Matthieu Schaller (matthieu.schaller@durham.ac.uk)
 *               2015 Peter W. Draper (p.w.draper@durham.ac.uk)
 *                    Angus Lepper (angus.lepper@ed.ac.uk)
 *               2016 John A. Regan (john.a.regan@durham.ac.uk)
 *                    Tom Theuns (tom.theuns@durham.ac.uk)
 *
 * This program is free software: you can redistribute it and/or modify
 * it under the terms of the GNU Lesser General Public License as published
 * by the Free Software Foundation, either version 3 of the License, or
 * (at your option) any later version.
 *
 * This program is distributed in the hope that it will be useful,
 * but WITHOUT ANY WARRANTY; without even the implied warranty of
 * MERCHANTABILITY or FITNESS FOR A PARTICULAR PURPOSE.  See the
 * GNU General Public License for more details.
 *
 * You should have received a copy of the GNU Lesser General Public License
 * along with this program.  If not, see <http://www.gnu.org/licenses/>.
 *
 ******************************************************************************/

/* Config parameters. */
#include "../config.h"

/* Some standard headers. */
#include <float.h>
#include <limits.h>
#include <sched.h>
#include <stdbool.h>
#include <stdio.h>
#include <stdlib.h>
#include <string.h>
#include <unistd.h>

/* MPI headers. */
#ifdef WITH_MPI
#include <mpi.h>
#endif

#ifdef HAVE_LIBNUMA
#include <numa.h>
#endif

/* Load the profiler header, if needed. */
#ifdef WITH_PROFILER
#include <gperftools/profiler.h>
#endif

/* This object's header. */
#include "engine.h"

/* Local headers. */
#include "active.h"
#include "atomic.h"
#include "cell.h"
#include "chemistry.h"
#include "clocks.h"
#include "cooling.h"
#include "cosmology.h"
#include "cycle.h"
#include "debug.h"
#include "entropy_floor.h"
#include "equation_of_state.h"
#include "error.h"
#include "gravity.h"
#include "gravity_cache.h"
#include "hydro.h"
#include "logger.h"
#include "logger_io.h"
#include "map.h"
#include "memswap.h"
#include "memuse.h"
#include "minmax.h"
#include "outputlist.h"
#include "parallel_io.h"
#include "part.h"
#include "partition.h"
#include "profiler.h"
#include "proxy.h"
#include "restart.h"
#include "runner.h"
#include "serial_io.h"
#include "single_io.h"
#include "sort_part.h"
#include "star_formation.h"
#include "star_formation_logger.h"
#include "star_formation_logger_struct.h"
#include "stars_io.h"
#include "statistics.h"
#include "timers.h"
#include "tools.h"
#include "units.h"
#include "velociraptor_interface.h"
#include "version.h"

/* Particle cache size. */
#define CACHE_SIZE 512

const char *engine_policy_names[] = {"none",
                                     "rand",
                                     "steal",
                                     "keep",
                                     "block",
                                     "cpu tight",
                                     "mpi",
                                     "numa affinity",
                                     "hydro",
                                     "self gravity",
                                     "external gravity",
                                     "cosmological integration",
                                     "drift everything",
                                     "reconstruct multi-poles",
                                     "temperature",
                                     "cooling",
                                     "stars",
                                     "structure finding",
                                     "star formation",
                                     "feedback",
                                     "black holes",
                                     "time-step limiter"};

/** The rank of the engine as a global variable (for messages). */
int engine_rank;

/** The current step of the engine as a global variable (for messages). */
int engine_current_step;

/**
 * @brief Data collected from the cells at the end of a time-step
 */
struct end_of_step_data {

  size_t updated, g_updated, s_updated, b_updated;
  size_t inhibited, g_inhibited, s_inhibited, b_inhibited;
  integertime_t ti_hydro_end_min, ti_hydro_end_max, ti_hydro_beg_max;
  integertime_t ti_gravity_end_min, ti_gravity_end_max, ti_gravity_beg_max;
  integertime_t ti_stars_end_min, ti_stars_end_max, ti_stars_beg_max;
  integertime_t ti_black_holes_end_min, ti_black_holes_end_max,
      ti_black_holes_beg_max;
  struct engine *e;
  struct star_formation_history sfh;
};

/**
 * @brief Link a density/force task to a cell.
 *
 * @param e The #engine.
 * @param l A pointer to the #link, will be modified atomically.
 * @param t The #task.
 *
 * @return The new #link pointer.
 */
void engine_addlink(struct engine *e, struct link **l, struct task *t) {

  /* Get the next free link. */
  const size_t ind = atomic_inc(&e->nr_links);
  if (ind >= e->size_links) {
    error(
        "Link table overflow. Increase the value of "
        "`Scheduler:links_per_tasks`.");
  }
  struct link *res = &e->links[ind];

  /* Set it atomically. */
  res->t = t;
  res->next = atomic_swap(l, res);
}

#ifdef WITH_MPI
/**
 * Do the exchange of one type of particles with all the other nodes.
 *
 * @param label a label for the memory allocations of this particle type.
 * @param counts 2D array with the counts of particles to exchange with
 *               each other node.
 * @param parts the particle data to exchange
 * @param new_nr_parts the number of particles this node will have after all
 *                     exchanges have completed.
 * @param sizeofparts sizeof the particle struct.
 * @param alignsize the memory alignment required for this particle type.
 * @param mpi_type the MPI_Datatype for these particles.
 * @param nr_nodes the number of nodes to exchange with.
 * @param nodeID the id of this node.
 *
 * @result new particle data constructed from all the exchanges with the
 *         given alignment.
 */
static void *engine_do_redistribute(const char *label, int *counts, char *parts,
                                    size_t new_nr_parts, size_t sizeofparts,
                                    size_t alignsize, MPI_Datatype mpi_type,
                                    int nr_nodes, int nodeID) {

  /* Allocate a new particle array with some extra margin */
  char *parts_new = NULL;
  if (swift_memalign(
          label, (void **)&parts_new, alignsize,
          sizeofparts * new_nr_parts * engine_redistribute_alloc_margin) != 0)
    error("Failed to allocate new particle data.");

  /* Prepare MPI requests for the asynchronous communications */
  MPI_Request *reqs;
  if ((reqs = (MPI_Request *)malloc(sizeof(MPI_Request) * 2 * nr_nodes)) ==
      NULL)
    error("Failed to allocate MPI request list.");

  /* Only send and receive only "chunk" particles per request. So we need to
   * loop as many times as necessary here. Make 2Gb/sizeofparts so we only
   * send 2Gb packets. */
  const int chunk = INT_MAX / sizeofparts;
  int sent = 0;
  int recvd = 0;

  int activenodes = 1;
  while (activenodes) {

    for (int k = 0; k < 2 * nr_nodes; k++) reqs[k] = MPI_REQUEST_NULL;

    /* Emit the sends and recvs for the data. */
    size_t offset_send = sent;
    size_t offset_recv = recvd;
    activenodes = 0;

    for (int k = 0; k < nr_nodes; k++) {

      /* Indices in the count arrays of the node of interest */
      const int ind_send = nodeID * nr_nodes + k;
      const int ind_recv = k * nr_nodes + nodeID;

      /* Are we sending any data this loop? */
      int sending = counts[ind_send] - sent;
      if (sending > 0) {
        activenodes++;
        if (sending > chunk) sending = chunk;

        /* If the send and receive is local then just copy. */
        if (k == nodeID) {
          int receiving = counts[ind_recv] - recvd;
          if (receiving > chunk) receiving = chunk;
          memcpy(&parts_new[offset_recv * sizeofparts],
                 &parts[offset_send * sizeofparts], sizeofparts * receiving);
        } else {
          /* Otherwise send it. */
          int res =
              MPI_Isend(&parts[offset_send * sizeofparts], sending, mpi_type, k,
                        ind_send, MPI_COMM_WORLD, &reqs[2 * k + 0]);
          if (res != MPI_SUCCESS)
            mpi_error(res, "Failed to isend parts to node %i.", k);
        }
      }

      /* If we're sending to this node, then move past it to next. */
      if (counts[ind_send] > 0) offset_send += counts[ind_send];

      /* Are we receiving any data from this node? Note already done if coming
       * from this node. */
      if (k != nodeID) {
        int receiving = counts[ind_recv] - recvd;
        if (receiving > 0) {
          activenodes++;
          if (receiving > chunk) receiving = chunk;
          int res = MPI_Irecv(&parts_new[offset_recv * sizeofparts], receiving,
                              mpi_type, k, ind_recv, MPI_COMM_WORLD,
                              &reqs[2 * k + 1]);
          if (res != MPI_SUCCESS)
            mpi_error(res, "Failed to emit irecv of parts from node %i.", k);
        }
      }

      /* If we're receiving from this node, then move past it to next. */
      if (counts[ind_recv] > 0) offset_recv += counts[ind_recv];
    }

    /* Wait for all the sends and recvs to tumble in. */
    MPI_Status stats[2 * nr_nodes];
    int res;
    if ((res = MPI_Waitall(2 * nr_nodes, reqs, stats)) != MPI_SUCCESS) {
      for (int k = 0; k < 2 * nr_nodes; k++) {
        char buff[MPI_MAX_ERROR_STRING];
        MPI_Error_string(stats[k].MPI_ERROR, buff, &res);
        message("request from source %i, tag %i has error '%s'.",
                stats[k].MPI_SOURCE, stats[k].MPI_TAG, buff);
      }
      error("Failed during waitall for part data.");
    }

    /* Move to next chunks. */
    sent += chunk;
    recvd += chunk;
  }

  /* Free temps. */
  free(reqs);

  /* And return new memory. */
  return parts_new;
}
#endif

#ifdef WITH_MPI /* redist_mapper */

/* Support for engine_redistribute threadpool dest mappers. */
struct redist_mapper_data {
  int *counts;
  int *dest;
  int nodeID;
  int nr_nodes;
  struct cell *cells;
  struct space *s;
  void *base;
};

/* Generic function for accumulating counts for TYPE parts. Note
 * we use a local counts array to avoid the atomic_add in the parts
 * loop. */
#define ENGINE_REDISTRIBUTE_DEST_MAPPER(TYPE)                              \
  engine_redistribute_dest_mapper_##TYPE(void *map_data, int num_elements, \
                                         void *extra_data) {               \
    struct TYPE *parts = (struct TYPE *)map_data;                          \
    struct redist_mapper_data *mydata =                                    \
        (struct redist_mapper_data *)extra_data;                           \
    struct space *s = mydata->s;                                           \
    int *dest =                                                            \
        mydata->dest + (ptrdiff_t)(parts - (struct TYPE *)mydata->base);   \
    int *lcounts = NULL;                                                   \
    if ((lcounts = (int *)calloc(                                          \
             sizeof(int), mydata->nr_nodes * mydata->nr_nodes)) == NULL)   \
      error("Failed to allocate counts thread-specific buffer");           \
    for (int k = 0; k < num_elements; k++) {                               \
      for (int j = 0; j < 3; j++) {                                        \
        if (parts[k].x[j] < 0.0)                                           \
          parts[k].x[j] += s->dim[j];                                      \
        else if (parts[k].x[j] >= s->dim[j])                               \
          parts[k].x[j] -= s->dim[j];                                      \
      }                                                                    \
      const int cid = cell_getid(s->cdim, parts[k].x[0] * s->iwidth[0],    \
                                 parts[k].x[1] * s->iwidth[1],             \
                                 parts[k].x[2] * s->iwidth[2]);            \
      dest[k] = s->cells_top[cid].nodeID;                                  \
      size_t ind = mydata->nodeID * mydata->nr_nodes + dest[k];            \
      lcounts[ind] += 1;                                                   \
    }                                                                      \
    for (int k = 0; k < (mydata->nr_nodes * mydata->nr_nodes); k++)        \
      atomic_add(&mydata->counts[k], lcounts[k]);                          \
    free(lcounts);                                                         \
  }

/**
 * @brief Accumulate the counts of particles per cell.
 * Threadpool helper for accumulating the counts of particles per cell.
 *
 * part version.
 */
static void ENGINE_REDISTRIBUTE_DEST_MAPPER(part);

/**
 * @brief Accumulate the counts of star particles per cell.
 * Threadpool helper for accumulating the counts of particles per cell.
 *
 * spart version.
 */
static void ENGINE_REDISTRIBUTE_DEST_MAPPER(spart);

/**
 * @brief Accumulate the counts of gravity particles per cell.
 * Threadpool helper for accumulating the counts of particles per cell.
 *
 * gpart version.
 */
static void ENGINE_REDISTRIBUTE_DEST_MAPPER(gpart);

/**
 * @brief Accumulate the counts of black holes particles per cell.
 * Threadpool helper for accumulating the counts of particles per cell.
 *
 * bpart version.
 */
static void ENGINE_REDISTRIBUTE_DEST_MAPPER(bpart);

#endif /* redist_mapper_data */

#ifdef WITH_MPI /* savelink_mapper_data */

/* Support for saving the linkage between gparts and parts/sparts. */
struct savelink_mapper_data {
  int nr_nodes;
  int *counts;
  void *parts;
  int nodeID;
};

/**
 * @brief Save the offset of each gravity partner of a part or spart.
 *
 * The offset is from the start of the sorted particles to be sent to a node.
 * This is possible as parts without gravity partners have a positive id.
 * These offsets are used to restore the pointers on the receiving node.
 *
 * CHECKS should be eliminated as dead code when optimizing.
 */
#define ENGINE_REDISTRIBUTE_SAVELINK_MAPPER(TYPE, CHECKS)                      \
  engine_redistribute_savelink_mapper_##TYPE(void *map_data, int num_elements, \
                                             void *extra_data) {               \
    int *nodes = (int *)map_data;                                              \
    struct savelink_mapper_data *mydata =                                      \
        (struct savelink_mapper_data *)extra_data;                             \
    int nodeID = mydata->nodeID;                                               \
    int nr_nodes = mydata->nr_nodes;                                           \
    int *counts = mydata->counts;                                              \
    struct TYPE *parts = (struct TYPE *)mydata->parts;                         \
                                                                               \
    for (int j = 0; j < num_elements; j++) {                                   \
      int node = nodes[j];                                                     \
      int count = 0;                                                           \
      size_t offset = 0;                                                       \
      for (int i = 0; i < node; i++) offset += counts[nodeID * nr_nodes + i];  \
                                                                               \
      for (int k = 0; k < counts[nodeID * nr_nodes + node]; k++) {             \
        if (parts[k + offset].gpart != NULL) {                                 \
          if (CHECKS)                                                          \
            if (parts[k + offset].gpart->id_or_neg_offset > 0)                 \
              error("Trying to link a partnerless " #TYPE "!");                \
          parts[k + offset].gpart->id_or_neg_offset = -count;                  \
          count++;                                                             \
        }                                                                      \
      }                                                                        \
    }                                                                          \
  }

/**
 * @brief Save position of part-gpart links.
 * Threadpool helper for accumulating the counts of particles per cell.
 */
#ifdef SWIFT_DEBUG_CHECKS
static void ENGINE_REDISTRIBUTE_SAVELINK_MAPPER(part, 1);
#else
static void ENGINE_REDISTRIBUTE_SAVELINK_MAPPER(part, 0);
#endif

/**
 * @brief Save position of spart-gpart links.
 * Threadpool helper for accumulating the counts of particles per cell.
 */
#ifdef SWIFT_DEBUG_CHECKS
static void ENGINE_REDISTRIBUTE_SAVELINK_MAPPER(spart, 1);
#else
static void ENGINE_REDISTRIBUTE_SAVELINK_MAPPER(spart, 0);
#endif

/**
 * @brief Save position of bpart-gpart links.
 * Threadpool helper for accumulating the counts of particles per cell.
 */
#ifdef SWIFT_DEBUG_CHECKS
static void ENGINE_REDISTRIBUTE_SAVELINK_MAPPER(bpart, 1);
#else
static void ENGINE_REDISTRIBUTE_SAVELINK_MAPPER(bpart, 0);
#endif

#endif /* savelink_mapper_data */

#ifdef WITH_MPI /* relink_mapper_data */

/* Support for relinking parts, gparts, sparts and bparts after moving between
 * nodes. */
struct relink_mapper_data {
  int nodeID;
  int nr_nodes;
  int *counts;
  int *s_counts;
  int *g_counts;
  int *b_counts;
  struct space *s;
};

/**
 * @brief Restore the part/gpart and spart/gpart links for a list of nodes.
 *
 * @param map_data address of nodes to process.
 * @param num_elements the number nodes to process.
 * @param extra_data additional data defining the context (a
 * relink_mapper_data).
 */
static void engine_redistribute_relink_mapper(void *map_data, int num_elements,
                                              void *extra_data) {

  int *nodes = (int *)map_data;
  struct relink_mapper_data *mydata = (struct relink_mapper_data *)extra_data;

  int nodeID = mydata->nodeID;
  int nr_nodes = mydata->nr_nodes;
  int *counts = mydata->counts;
  int *g_counts = mydata->g_counts;
  int *s_counts = mydata->s_counts;
  int *b_counts = mydata->b_counts;
  struct space *s = mydata->s;

  for (int i = 0; i < num_elements; i++) {

    int node = nodes[i];

    /* Get offsets to correct parts of the counts arrays for this node. */
    size_t offset_parts = 0;
    size_t offset_gparts = 0;
    size_t offset_sparts = 0;
    size_t offset_bparts = 0;
    for (int n = 0; n < node; n++) {
      int ind_recv = n * nr_nodes + nodeID;
      offset_parts += counts[ind_recv];
      offset_gparts += g_counts[ind_recv];
      offset_sparts += s_counts[ind_recv];
      offset_bparts += b_counts[ind_recv];
    }

    /* Number of gparts sent from this node. */
    int ind_recv = node * nr_nodes + nodeID;
    const size_t count_gparts = g_counts[ind_recv];

    /* Loop over the gparts received from this node */
    for (size_t k = offset_gparts; k < offset_gparts + count_gparts; k++) {

      /* Does this gpart have a gas partner ? */
      if (s->gparts[k].type == swift_type_gas) {

        const ptrdiff_t partner_index =
            offset_parts - s->gparts[k].id_or_neg_offset;

        /* Re-link */
        s->gparts[k].id_or_neg_offset = -partner_index;
        s->parts[partner_index].gpart = &s->gparts[k];
      }

      /* Does this gpart have a star partner ? */
      else if (s->gparts[k].type == swift_type_stars) {

        const ptrdiff_t partner_index =
            offset_sparts - s->gparts[k].id_or_neg_offset;

        /* Re-link */
        s->gparts[k].id_or_neg_offset = -partner_index;
        s->sparts[partner_index].gpart = &s->gparts[k];
      }

      /* Does this gpart have a black hole partner ? */
      else if (s->gparts[k].type == swift_type_black_hole) {

        const ptrdiff_t partner_index =
            offset_bparts - s->gparts[k].id_or_neg_offset;

        /* Re-link */
        s->gparts[k].id_or_neg_offset = -partner_index;
        s->bparts[partner_index].gpart = &s->gparts[k];
      }
    }
  }
}

#endif /* relink_mapper_data */

/**
 * @brief Redistribute the particles amongst the nodes according
 *      to their cell's node IDs.
 *
 * The strategy here is as follows:
 * 1) Each node counts the number of particles it has to send to each other
 * node.
 * 2) The number of particles of each type is then exchanged.
 * 3) The particles to send are placed in a temporary buffer in which the
 * part-gpart links are preserved.
 * 4) Each node allocates enough space for the new particles.
 * 5) (Asynchronous) communications are issued to transfer the data.
 *
 *
 * @param e The #engine.
 */
void engine_redistribute(struct engine *e) {

#ifdef WITH_MPI

  const int nr_nodes = e->nr_nodes;
  const int nodeID = e->nodeID;
  struct space *s = e->s;
  struct cell *cells = s->cells_top;
  const int nr_cells = s->nr_cells;
  struct xpart *xparts = s->xparts;
  struct part *parts = s->parts;
  struct gpart *gparts = s->gparts;
  struct spart *sparts = s->sparts;
  struct bpart *bparts = s->bparts;
  ticks tic = getticks();

  size_t nr_parts = s->nr_parts;
  size_t nr_gparts = s->nr_gparts;
  size_t nr_sparts = s->nr_sparts;
  size_t nr_bparts = s->nr_bparts;

  /* Start by moving inhibited particles to the end of the arrays */
  for (size_t k = 0; k < nr_parts; /* void */) {
    if (parts[k].time_bin == time_bin_inhibited ||
        parts[k].time_bin == time_bin_not_created) {
      nr_parts -= 1;

      /* Swap the particle */
      memswap(&parts[k], &parts[nr_parts], sizeof(struct part));

      /* Swap the xpart */
      memswap(&xparts[k], &xparts[nr_parts], sizeof(struct xpart));

      /* Swap the link with the gpart */
      if (parts[k].gpart != NULL) {
        parts[k].gpart->id_or_neg_offset = -k;
      }
      if (parts[nr_parts].gpart != NULL) {
        parts[nr_parts].gpart->id_or_neg_offset = -nr_parts;
      }
    } else {
      k++;
    }
  }

  /* Now move inhibited star particles to the end of the arrays */
  for (size_t k = 0; k < nr_sparts; /* void */) {
    if (sparts[k].time_bin == time_bin_inhibited ||
        sparts[k].time_bin == time_bin_not_created) {
      nr_sparts -= 1;

      /* Swap the particle */
      memswap(&s->sparts[k], &s->sparts[nr_sparts], sizeof(struct spart));

      /* Swap the link with the gpart */
      if (s->sparts[k].gpart != NULL) {
        s->sparts[k].gpart->id_or_neg_offset = -k;
      }
      if (s->sparts[nr_sparts].gpart != NULL) {
        s->sparts[nr_sparts].gpart->id_or_neg_offset = -nr_sparts;
      }
    } else {
      k++;
    }
  }

  /* Now move inhibited black hole particles to the end of the arrays */
  for (size_t k = 0; k < nr_bparts; /* void */) {
    if (bparts[k].time_bin == time_bin_inhibited ||
        bparts[k].time_bin == time_bin_not_created) {
      nr_bparts -= 1;

      /* Swap the particle */
      memswap(&s->bparts[k], &s->bparts[nr_bparts], sizeof(struct bpart));

      /* Swap the link with the gpart */
      if (s->bparts[k].gpart != NULL) {
        s->bparts[k].gpart->id_or_neg_offset = -k;
      }
      if (s->bparts[nr_bparts].gpart != NULL) {
        s->bparts[nr_bparts].gpart->id_or_neg_offset = -nr_bparts;
      }
    } else {
      k++;
    }
  }

  /* Finally do the same with the gravity particles */
  for (size_t k = 0; k < nr_gparts; /* void */) {
    if (gparts[k].time_bin == time_bin_inhibited ||
        gparts[k].time_bin == time_bin_not_created) {
      nr_gparts -= 1;

      /* Swap the particle */
      memswap(&s->gparts[k], &s->gparts[nr_gparts], sizeof(struct gpart));

      /* Swap the link with part/spart */
      if (s->gparts[k].type == swift_type_gas) {
        s->parts[-s->gparts[k].id_or_neg_offset].gpart = &s->gparts[k];
      } else if (s->gparts[k].type == swift_type_stars) {
        s->sparts[-s->gparts[k].id_or_neg_offset].gpart = &s->gparts[k];
      } else if (s->gparts[k].type == swift_type_black_hole) {
        s->bparts[-s->gparts[k].id_or_neg_offset].gpart = &s->gparts[k];
      }

      if (s->gparts[nr_gparts].type == swift_type_gas) {
        s->parts[-s->gparts[nr_gparts].id_or_neg_offset].gpart =
            &s->gparts[nr_gparts];
      } else if (s->gparts[nr_gparts].type == swift_type_stars) {
        s->sparts[-s->gparts[nr_gparts].id_or_neg_offset].gpart =
            &s->gparts[nr_gparts];
      } else if (s->gparts[nr_gparts].type == swift_type_black_hole) {
        s->bparts[-s->gparts[nr_gparts].id_or_neg_offset].gpart =
            &s->gparts[nr_gparts];
      }
    } else {
      k++;
    }
  }

  /* Now we are ready to deal with real particles and can start the exchange. */

  /* Allocate temporary arrays to store the counts of particles to be sent
   * and the destination of each particle */
  int *counts;
  if ((counts = (int *)calloc(sizeof(int), nr_nodes * nr_nodes)) == NULL)
    error("Failed to allocate counts temporary buffer.");

  int *dest;
  if ((dest = (int *)swift_malloc("dest", sizeof(int) * nr_parts)) == NULL)
    error("Failed to allocate dest temporary buffer.");

  /* Simple index of node IDs, used for mappers over nodes. */
  int *nodes = NULL;
  if ((nodes = (int *)malloc(sizeof(int) * nr_nodes)) == NULL)
    error("Failed to allocate nodes temporary buffer.");
  for (int k = 0; k < nr_nodes; k++) nodes[k] = k;

  /* Get destination of each particle */
  struct redist_mapper_data redist_data;
  redist_data.s = s;
  redist_data.nodeID = nodeID;
  redist_data.nr_nodes = nr_nodes;

  redist_data.counts = counts;
  redist_data.dest = dest;
  redist_data.base = (void *)parts;

  threadpool_map(&e->threadpool, engine_redistribute_dest_mapper_part, parts,
                 nr_parts, sizeof(struct part), 0, &redist_data);

  /* Sort the particles according to their cell index. */
  if (nr_parts > 0)
    space_parts_sort(s->parts, s->xparts, dest, &counts[nodeID * nr_nodes],
                     nr_nodes, 0);

#ifdef SWIFT_DEBUG_CHECKS
  /* Verify that the part have been sorted correctly. */
  for (size_t k = 0; k < nr_parts; k++) {
    const struct part *p = &s->parts[k];

    if (p->time_bin == time_bin_inhibited)
      error("Inhibited particle found after sorting!");

    if (p->time_bin == time_bin_not_created)
      error("Inhibited particle found after sorting!");

    /* New cell index */
    const int new_cid =
        cell_getid(s->cdim, p->x[0] * s->iwidth[0], p->x[1] * s->iwidth[1],
                   p->x[2] * s->iwidth[2]);

    /* New cell of this part */
    const struct cell *c = &s->cells_top[new_cid];
    const int new_node = c->nodeID;

    if (dest[k] != new_node)
      error("part's new node index not matching sorted index.");

    if (p->x[0] < c->loc[0] || p->x[0] > c->loc[0] + c->width[0] ||
        p->x[1] < c->loc[1] || p->x[1] > c->loc[1] + c->width[1] ||
        p->x[2] < c->loc[2] || p->x[2] > c->loc[2] + c->width[2])
      error("part not sorted into the right top-level cell!");
  }
#endif

  /* We will need to re-link the gpart partners of parts, so save their
   * relative positions in the sent lists. */
  if (nr_parts > 0 && nr_gparts > 0) {

    struct savelink_mapper_data savelink_data;
    savelink_data.nr_nodes = nr_nodes;
    savelink_data.counts = counts;
    savelink_data.parts = (void *)parts;
    savelink_data.nodeID = nodeID;
    threadpool_map(&e->threadpool, engine_redistribute_savelink_mapper_part,
                   nodes, nr_nodes, sizeof(int), 0, &savelink_data);
  }
  swift_free("dest", dest);

  /* Get destination of each s-particle */
  int *s_counts;
  if ((s_counts = (int *)calloc(sizeof(int), nr_nodes * nr_nodes)) == NULL)
    error("Failed to allocate s_counts temporary buffer.");

  int *s_dest;
  if ((s_dest = (int *)swift_malloc("s_dest", sizeof(int) * nr_sparts)) == NULL)
    error("Failed to allocate s_dest temporary buffer.");

  redist_data.counts = s_counts;
  redist_data.dest = s_dest;
  redist_data.base = (void *)sparts;

  threadpool_map(&e->threadpool, engine_redistribute_dest_mapper_spart, sparts,
                 nr_sparts, sizeof(struct spart), 0, &redist_data);

  /* Sort the particles according to their cell index. */
  if (nr_sparts > 0)
    space_sparts_sort(s->sparts, s_dest, &s_counts[nodeID * nr_nodes], nr_nodes,
                      0);

#ifdef SWIFT_DEBUG_CHECKS
  /* Verify that the spart have been sorted correctly. */
  for (size_t k = 0; k < nr_sparts; k++) {
    const struct spart *sp = &s->sparts[k];

    if (sp->time_bin == time_bin_inhibited)
      error("Inhibited particle found after sorting!");

    if (sp->time_bin == time_bin_not_created)
      error("Inhibited particle found after sorting!");

    /* New cell index */
    const int new_cid =
        cell_getid(s->cdim, sp->x[0] * s->iwidth[0], sp->x[1] * s->iwidth[1],
                   sp->x[2] * s->iwidth[2]);

    /* New cell of this spart */
    const struct cell *c = &s->cells_top[new_cid];
    const int new_node = c->nodeID;

    if (s_dest[k] != new_node)
      error("spart's new node index not matching sorted index.");

    if (sp->x[0] < c->loc[0] || sp->x[0] > c->loc[0] + c->width[0] ||
        sp->x[1] < c->loc[1] || sp->x[1] > c->loc[1] + c->width[1] ||
        sp->x[2] < c->loc[2] || sp->x[2] > c->loc[2] + c->width[2])
      error("spart not sorted into the right top-level cell!");
  }
#endif

  /* We need to re-link the gpart partners of sparts. */
  if (nr_sparts > 0) {

    struct savelink_mapper_data savelink_data;
    savelink_data.nr_nodes = nr_nodes;
    savelink_data.counts = s_counts;
    savelink_data.parts = (void *)sparts;
    savelink_data.nodeID = nodeID;
    threadpool_map(&e->threadpool, engine_redistribute_savelink_mapper_spart,
                   nodes, nr_nodes, sizeof(int), 0, &savelink_data);
  }
  swift_free("s_dest", s_dest);

  /* Get destination of each b-particle */
  int *b_counts;
  if ((b_counts = (int *)calloc(sizeof(int), nr_nodes * nr_nodes)) == NULL)
    error("Failed to allocate b_counts temporary buffer.");

  int *b_dest;
  if ((b_dest = (int *)swift_malloc("b_dest", sizeof(int) * nr_bparts)) == NULL)
    error("Failed to allocate b_dest temporary buffer.");

  redist_data.counts = b_counts;
  redist_data.dest = b_dest;
  redist_data.base = (void *)bparts;

  threadpool_map(&e->threadpool, engine_redistribute_dest_mapper_bpart, bparts,
                 nr_bparts, sizeof(struct bpart), 0, &redist_data);

  /* Sort the particles according to their cell index. */
  if (nr_bparts > 0)
    space_bparts_sort(s->bparts, b_dest, &b_counts[nodeID * nr_nodes], nr_nodes,
                      0);

#ifdef SWIFT_DEBUG_CHECKS
  /* Verify that the bpart have been sorted correctly. */
  for (size_t k = 0; k < nr_bparts; k++) {
    const struct bpart *bp = &s->bparts[k];

    if (bp->time_bin == time_bin_inhibited)
      error("Inhibited particle found after sorting!");

    if (bp->time_bin == time_bin_not_created)
      error("Inhibited particle found after sorting!");

    /* New cell index */
    const int new_cid =
        cell_getid(s->cdim, bp->x[0] * s->iwidth[0], bp->x[1] * s->iwidth[1],
                   bp->x[2] * s->iwidth[2]);

    /* New cell of this bpart */
    const struct cell *c = &s->cells_top[new_cid];
    const int new_node = c->nodeID;

    if (b_dest[k] != new_node)
      error("bpart's new node index not matching sorted index.");

    if (bp->x[0] < c->loc[0] || bp->x[0] > c->loc[0] + c->width[0] ||
        bp->x[1] < c->loc[1] || bp->x[1] > c->loc[1] + c->width[1] ||
        bp->x[2] < c->loc[2] || bp->x[2] > c->loc[2] + c->width[2])
      error("bpart not sorted into the right top-level cell!");
  }
#endif

  /* We need to re-link the gpart partners of bparts. */
  if (nr_bparts > 0) {

    struct savelink_mapper_data savelink_data;
    savelink_data.nr_nodes = nr_nodes;
    savelink_data.counts = b_counts;
    savelink_data.parts = (void *)bparts;
    savelink_data.nodeID = nodeID;
    threadpool_map(&e->threadpool, engine_redistribute_savelink_mapper_bpart,
                   nodes, nr_nodes, sizeof(int), 0, &savelink_data);
  }
  swift_free("b_dest", b_dest);

  /* Get destination of each g-particle */
  int *g_counts;
  if ((g_counts = (int *)calloc(sizeof(int), nr_nodes * nr_nodes)) == NULL)
    error("Failed to allocate g_gcount temporary buffer.");

  int *g_dest;
  if ((g_dest = (int *)swift_malloc("g_dest", sizeof(int) * nr_gparts)) == NULL)
    error("Failed to allocate g_dest temporary buffer.");

  redist_data.counts = g_counts;
  redist_data.dest = g_dest;
  redist_data.base = (void *)gparts;

  threadpool_map(&e->threadpool, engine_redistribute_dest_mapper_gpart, gparts,
                 nr_gparts, sizeof(struct gpart), 0, &redist_data);

  /* Sort the gparticles according to their cell index. */
  if (nr_gparts > 0)
    space_gparts_sort(s->gparts, s->parts, s->sparts, s->bparts, g_dest,
                      &g_counts[nodeID * nr_nodes], nr_nodes);

#ifdef SWIFT_DEBUG_CHECKS
  /* Verify that the gpart have been sorted correctly. */
  for (size_t k = 0; k < nr_gparts; k++) {
    const struct gpart *gp = &s->gparts[k];

    if (gp->time_bin == time_bin_inhibited)
      error("Inhibited particle found after sorting!");

    if (gp->time_bin == time_bin_not_created)
      error("Inhibited particle found after sorting!");

    /* New cell index */
    const int new_cid =
        cell_getid(s->cdim, gp->x[0] * s->iwidth[0], gp->x[1] * s->iwidth[1],
                   gp->x[2] * s->iwidth[2]);

    /* New cell of this gpart */
    const struct cell *c = &s->cells_top[new_cid];
    const int new_node = c->nodeID;

    if (g_dest[k] != new_node)
      error("gpart's new node index not matching sorted index (%d != %d).",
            g_dest[k], new_node);

    if (gp->x[0] < c->loc[0] || gp->x[0] > c->loc[0] + c->width[0] ||
        gp->x[1] < c->loc[1] || gp->x[1] > c->loc[1] + c->width[1] ||
        gp->x[2] < c->loc[2] || gp->x[2] > c->loc[2] + c->width[2])
      error("gpart not sorted into the right top-level cell!");
  }
#endif

  swift_free("g_dest", g_dest);

  /* Get all the counts from all the nodes. */
  if (MPI_Allreduce(MPI_IN_PLACE, counts, nr_nodes * nr_nodes, MPI_INT, MPI_SUM,
                    MPI_COMM_WORLD) != MPI_SUCCESS)
    error("Failed to allreduce particle transfer counts.");

  /* Get all the g_counts from all the nodes. */
  if (MPI_Allreduce(MPI_IN_PLACE, g_counts, nr_nodes * nr_nodes, MPI_INT,
                    MPI_SUM, MPI_COMM_WORLD) != MPI_SUCCESS)
    error("Failed to allreduce gparticle transfer counts.");

  /* Get all the s_counts from all the nodes. */
  if (MPI_Allreduce(MPI_IN_PLACE, s_counts, nr_nodes * nr_nodes, MPI_INT,
                    MPI_SUM, MPI_COMM_WORLD) != MPI_SUCCESS)
    error("Failed to allreduce sparticle transfer counts.");

  /* Get all the b_counts from all the nodes. */
  if (MPI_Allreduce(MPI_IN_PLACE, b_counts, nr_nodes * nr_nodes, MPI_INT,
                    MPI_SUM, MPI_COMM_WORLD) != MPI_SUCCESS)
    error("Failed to allreduce bparticle transfer counts.");

  /* Report how many particles will be moved. */
  if (e->verbose) {
    if (e->nodeID == 0) {
      size_t total = 0, g_total = 0, s_total = 0, b_total = 0;
      size_t unmoved = 0, g_unmoved = 0, s_unmoved = 0, b_unmoved = 0;
      for (int p = 0, r = 0; p < nr_nodes; p++) {
        for (int n = 0; n < nr_nodes; n++) {
          total += counts[r];
          g_total += g_counts[r];
          s_total += s_counts[r];
          b_total += b_counts[r];
          if (p == n) {
            unmoved += counts[r];
            g_unmoved += g_counts[r];
            s_unmoved += s_counts[r];
            b_unmoved += b_counts[r];
          }
          r++;
        }
      }
      if (total > 0)
        message("%ld of %ld (%.2f%%) of particles moved", total - unmoved,
                total, 100.0 * (double)(total - unmoved) / (double)total);
      if (g_total > 0)
        message("%ld of %ld (%.2f%%) of g-particles moved", g_total - g_unmoved,
                g_total,
                100.0 * (double)(g_total - g_unmoved) / (double)g_total);
      if (s_total > 0)
        message("%ld of %ld (%.2f%%) of s-particles moved", s_total - s_unmoved,
                s_total,
                100.0 * (double)(s_total - s_unmoved) / (double)s_total);
      if (b_total > 0)
        message("%ld of %ld (%.2f%%) of b-particles moved", b_total - b_unmoved,
                b_total,
                100.0 * (double)(b_total - b_unmoved) / (double)b_total);
    }
  }

  /* Now each node knows how many parts, sparts, bparts, and gparts will be
   * transferred to every other node. Get the new numbers of particles for this
   * node. */
  size_t nr_parts_new = 0, nr_gparts_new = 0, nr_sparts_new = 0,
         nr_bparts_new = 0;
  for (int k = 0; k < nr_nodes; k++)
    nr_parts_new += counts[k * nr_nodes + nodeID];
  for (int k = 0; k < nr_nodes; k++)
    nr_gparts_new += g_counts[k * nr_nodes + nodeID];
  for (int k = 0; k < nr_nodes; k++)
    nr_sparts_new += s_counts[k * nr_nodes + nodeID];
  for (int k = 0; k < nr_nodes; k++)
    nr_bparts_new += b_counts[k * nr_nodes + nodeID];

  /* Now exchange the particles, type by type to keep the memory required
   * under control. */

  /* SPH particles. */
  void *new_parts = engine_do_redistribute(
      "parts", counts, (char *)s->parts, nr_parts_new, sizeof(struct part),
      part_align, part_mpi_type, nr_nodes, nodeID);
  swift_free("parts", s->parts);
  s->parts = (struct part *)new_parts;
  s->nr_parts = nr_parts_new;
  s->size_parts = engine_redistribute_alloc_margin * nr_parts_new;

  /* Extra SPH particle properties. */
  new_parts = engine_do_redistribute(
      "xparts", counts, (char *)s->xparts, nr_parts_new, sizeof(struct xpart),
      xpart_align, xpart_mpi_type, nr_nodes, nodeID);
  swift_free("xparts", s->xparts);
  s->xparts = (struct xpart *)new_parts;

  /* Gravity particles. */
  new_parts = engine_do_redistribute(
      "gparts", g_counts, (char *)s->gparts, nr_gparts_new,
      sizeof(struct gpart), gpart_align, gpart_mpi_type, nr_nodes, nodeID);
  swift_free("gparts", s->gparts);
  s->gparts = (struct gpart *)new_parts;
  s->nr_gparts = nr_gparts_new;
  s->size_gparts = engine_redistribute_alloc_margin * nr_gparts_new;

  /* Star particles. */
  new_parts = engine_do_redistribute(
      "sparts", s_counts, (char *)s->sparts, nr_sparts_new,
      sizeof(struct spart), spart_align, spart_mpi_type, nr_nodes, nodeID);
  swift_free("sparts", s->sparts);
  s->sparts = (struct spart *)new_parts;
  s->nr_sparts = nr_sparts_new;
  s->size_sparts = engine_redistribute_alloc_margin * nr_sparts_new;

  /* Black holes particles. */
  new_parts = engine_do_redistribute(
      "bparts", b_counts, (char *)s->bparts, nr_bparts_new,
      sizeof(struct bpart), bpart_align, bpart_mpi_type, nr_nodes, nodeID);
  swift_free("bparts", s->bparts);
  s->bparts = (struct bpart *)new_parts;
  s->nr_bparts = nr_bparts_new;
  s->size_bparts = engine_redistribute_alloc_margin * nr_bparts_new;

  /* All particles have now arrived. Time for some final operations on the
     stuff we just received */

  /* Restore the part<->gpart and spart<->gpart links.
   * Generate indices and counts for threadpool tasks. Note we process a node
   * at a time. */
  struct relink_mapper_data relink_data;
  relink_data.s = s;
  relink_data.counts = counts;
  relink_data.g_counts = g_counts;
  relink_data.s_counts = s_counts;
  relink_data.b_counts = b_counts;
  relink_data.nodeID = nodeID;
  relink_data.nr_nodes = nr_nodes;

  threadpool_map(&e->threadpool, engine_redistribute_relink_mapper, nodes,
                 nr_nodes, sizeof(int), 1, &relink_data);
  free(nodes);

  /* Clean up the counts now we are done. */
  free(counts);
  free(g_counts);
  free(s_counts);
  free(b_counts);

#ifdef SWIFT_DEBUG_CHECKS
  /* Verify that all parts are in the right place. */
  for (size_t k = 0; k < nr_parts_new; k++) {
    const int cid = cell_getid(s->cdim, s->parts[k].x[0] * s->iwidth[0],
                               s->parts[k].x[1] * s->iwidth[1],
                               s->parts[k].x[2] * s->iwidth[2]);
    if (cells[cid].nodeID != nodeID)
      error("Received particle (%zu) that does not belong here (nodeID=%i).", k,
            cells[cid].nodeID);
  }
  for (size_t k = 0; k < nr_gparts_new; k++) {
    const int cid = cell_getid(s->cdim, s->gparts[k].x[0] * s->iwidth[0],
                               s->gparts[k].x[1] * s->iwidth[1],
                               s->gparts[k].x[2] * s->iwidth[2]);
    if (cells[cid].nodeID != nodeID)
      error("Received g-particle (%zu) that does not belong here (nodeID=%i).",
            k, cells[cid].nodeID);
  }
  for (size_t k = 0; k < nr_sparts_new; k++) {
    const int cid = cell_getid(s->cdim, s->sparts[k].x[0] * s->iwidth[0],
                               s->sparts[k].x[1] * s->iwidth[1],
                               s->sparts[k].x[2] * s->iwidth[2]);
    if (cells[cid].nodeID != nodeID)
      error("Received s-particle (%zu) that does not belong here (nodeID=%i).",
            k, cells[cid].nodeID);
  }
  for (size_t k = 0; k < nr_bparts_new; k++) {
    const int cid = cell_getid(s->cdim, s->bparts[k].x[0] * s->iwidth[0],
                               s->bparts[k].x[1] * s->iwidth[1],
                               s->bparts[k].x[2] * s->iwidth[2]);
    if (cells[cid].nodeID != nodeID)
      error("Received b-particle (%zu) that does not belong here (nodeID=%i).",
            k, cells[cid].nodeID);
  }

  /* Verify that the links are correct */
  part_verify_links(s->parts, s->gparts, s->sparts, s->bparts, nr_parts_new,
                    nr_gparts_new, nr_sparts_new, nr_bparts_new, e->verbose);

#endif

  /* Be verbose about what just happened. */
  if (e->verbose) {
    int my_cells = 0;
    for (int k = 0; k < nr_cells; k++)
      if (cells[k].nodeID == nodeID) my_cells += 1;
    message(
        "node %i now has %zu parts, %zu sparts, %zu bparts and %zu gparts in "
        "%i cells.",
        nodeID, nr_parts_new, nr_sparts_new, nr_bparts_new, nr_gparts_new,
        my_cells);
  }

  /* Flag that we do not have any extra particles any more */
  s->nr_extra_parts = 0;
  s->nr_extra_gparts = 0;
  s->nr_extra_sparts = 0;
  s->nr_extra_bparts = 0;

  /* Flag that a redistribute has taken place */
  e->step_props |= engine_step_prop_redistribute;

  if (e->verbose)
    message("took %.3f %s.", clocks_from_ticks(getticks() - tic),
            clocks_getunit());
#else
  error("SWIFT was not compiled with MPI support.");
#endif
}

/**
 * @brief Repartition the cells amongst the nodes.
 *
 * @param e The #engine.
 */
void engine_repartition(struct engine *e) {

#if defined(WITH_MPI) && (defined(HAVE_PARMETIS) || defined(HAVE_METIS))

  ticks tic = getticks();

#ifdef SWIFT_DEBUG_CHECKS
  /* Be verbose about this. */
  if (e->nodeID == 0 || e->verbose) message("repartitioning space");
  fflush(stdout);

  /* Check that all cells have been drifted to the current time */
  space_check_drift_point(e->s, e->ti_current, /*check_multipoles=*/0);
#endif

  /* Clear the repartition flag. */
  e->forcerepart = 0;

  /* Nothing to do if only using a single node. Also avoids METIS
   * bug that doesn't handle this case well. */
  if (e->nr_nodes == 1) return;

  /* Generate the fixed costs include file. */
  if (e->step > 3 && e->reparttype->trigger <= 1.f) {
    task_dump_stats("partition_fixed_costs.h", e, /* header = */ 1,
                    /* allranks = */ 1);
  }

  /* Do the repartitioning. */
  partition_repartition(e->reparttype, e->nodeID, e->nr_nodes, e->s,
                        e->sched.tasks, e->sched.nr_tasks);

  /* Partitioning requires copies of the particles, so we need to reduce the
   * memory in use to the minimum, we can free the sorting indices and the
   * tasks as these will be regenerated at the next rebuild. Also the foreign
   * particle arrays can go as these will be regenerated in proxy exchange. */

  /* Sorting indices. */
  if (e->s->cells_top != NULL) space_free_cells(e->s);

  /* Task arrays. */
  scheduler_free_tasks(&e->sched);

  /* Foreign parts. */
  space_free_foreign_parts(e->s);

  /* Now comes the tricky part: Exchange particles between all nodes.
     This is done in two steps, first allreducing a matrix of
     how many particles go from where to where, then re-allocating
     the parts array, and emitting the sends and receives.
     Finally, the space, tasks, and proxies need to be rebuilt. */

  /* Redistribute the particles between the nodes. */
  engine_redistribute(e);

  /* Make the proxies. */
  engine_makeproxies(e);

  /* Tell the engine it should re-build whenever possible */
  e->forcerebuild = 1;

  /* Flag that a repartition has taken place */
  e->step_props |= engine_step_prop_repartition;

  if (e->verbose)
    message("took %.3f %s.", clocks_from_ticks(getticks() - tic),
            clocks_getunit());
#else
  if (e->reparttype->type != REPART_NONE)
    error("SWIFT was not compiled with MPI and METIS or ParMETIS support.");

  /* Clear the repartition flag. */
  e->forcerepart = 0;
#endif
}

/**
 * @brief Decide whether trigger a repartition the cells amongst the nodes.
 *
 * @param e The #engine.
 */
void engine_repartition_trigger(struct engine *e) {

#ifdef WITH_MPI

  const ticks tic = getticks();

  /* Do nothing if there have not been enough steps since the last repartition
   * as we don't want to repeat this too often or immediately after a
   * repartition step. Also nothing to do when requested. */
  if (e->step - e->last_repartition >= 2 &&
      e->reparttype->type != REPART_NONE) {

    /* If we have fixed costs available and this is step 2 or we are forcing
     * repartitioning then we do a fixed costs one now. */
    if (e->reparttype->trigger > 1 ||
        (e->step == 2 && e->reparttype->use_fixed_costs)) {

      if (e->reparttype->trigger > 1) {
        if ((e->step % (int)e->reparttype->trigger) == 0) e->forcerepart = 1;
      } else {
        e->forcerepart = 1;
      }
      e->reparttype->use_ticks = 0;

    } else {

      /* It is only worth checking the CPU loads when we have processed a
       * significant number of all particles as we require all tasks to have
       * timings. */
      if ((e->updates > 1 &&
           e->updates >= e->total_nr_parts * e->reparttype->minfrac) ||
          (e->g_updates > 1 &&
           e->g_updates >= e->total_nr_gparts * e->reparttype->minfrac)) {

        /* Should we are use the task timings or fixed costs. */
        if (e->reparttype->use_fixed_costs > 1) {
          e->reparttype->use_ticks = 0;
        } else {
          e->reparttype->use_ticks = 1;
        }

        /* Get CPU time used since the last call to this function. */
        double elapsed_cputime =
            clocks_get_cputime_used() - e->cputime_last_step;

        /* Gather the elapsed CPU times from all ranks for the last step. */
        double elapsed_cputimes[e->nr_nodes];
        MPI_Gather(&elapsed_cputime, 1, MPI_DOUBLE, elapsed_cputimes, 1,
                   MPI_DOUBLE, 0, MPI_COMM_WORLD);
        if (e->nodeID == 0) {

          /* Get the range and mean of cputimes. */
          double mintime = elapsed_cputimes[0];
          double maxtime = elapsed_cputimes[0];
          double sum = elapsed_cputimes[0];
          for (int k = 1; k < e->nr_nodes; k++) {
            if (elapsed_cputimes[k] > maxtime) maxtime = elapsed_cputimes[k];
            if (elapsed_cputimes[k] < mintime) mintime = elapsed_cputimes[k];
            sum += elapsed_cputimes[k];
          }
          double mean = sum / (double)e->nr_nodes;

          /* Are we out of balance? */
          double abs_trigger = fabs(e->reparttype->trigger);
          if (((maxtime - mintime) / mean) > abs_trigger) {
            if (e->verbose)
              message("trigger fraction %.3f > %.3f will repartition",
                      (maxtime - mintime) / mean, abs_trigger);
            e->forcerepart = 1;
          } else {
            if (e->verbose)
              message("trigger fraction %.3f =< %.3f will not repartition",
                      (maxtime - mintime) / mean, abs_trigger);
          }
        }
      }

      /* All nodes do this together. */
      MPI_Bcast(&e->forcerepart, 1, MPI_INT, 0, MPI_COMM_WORLD);
    }

    /* Remember we did this. */
    if (e->forcerepart) e->last_repartition = e->step;
  }

  /* We always reset CPU time for next check, unless it will not be used. */
  if (e->reparttype->type != REPART_NONE)
    e->cputime_last_step = clocks_get_cputime_used();

  if (e->verbose)
    message("took %.3f %s", clocks_from_ticks(getticks() - tic),
            clocks_getunit());
#endif
}

/**
 * @brief Exchange cell structures with other nodes.
 *
 * @param e The #engine.
 */
void engine_exchange_cells(struct engine *e) {

#ifdef WITH_MPI

  const int with_gravity = e->policy & engine_policy_self_gravity;
  const ticks tic = getticks();

  /* Exchange the cell structure with neighbouring ranks. */
  proxy_cells_exchange(e->proxies, e->nr_proxies, e->s, with_gravity);

  if (e->verbose)
    message("took %.3f %s.", clocks_from_ticks(getticks() - tic),
            clocks_getunit());

#else
  error("SWIFT was not compiled with MPI support.");
#endif
}

/**
 * @brief Exchange straying particles with other nodes.
 *
 * @param e The #engine.
 * @param offset_parts The index in the parts array as of which the foreign
 *        parts reside (i.e. the current number of local #part).
 * @param ind_part The foreign #cell ID of each part.
 * @param Npart The number of stray parts, contains the number of parts received
 *        on return.
 * @param offset_gparts The index in the gparts array as of which the foreign
 *        parts reside (i.e. the current number of local #gpart).
 * @param ind_gpart The foreign #cell ID of each gpart.
 * @param Ngpart The number of stray gparts, contains the number of gparts
 *        received on return.
 * @param offset_sparts The index in the sparts array as of which the foreign
 *        parts reside (i.e. the current number of local #spart).
 * @param ind_spart The foreign #cell ID of each spart.
 * @param Nspart The number of stray sparts, contains the number of sparts
 *        received on return.
 * @param offset_bparts The index in the bparts array as of which the foreign
 *        parts reside (i.e. the current number of local #bpart).
 * @param ind_bpart The foreign #cell ID of each bpart.
 * @param Nbpart The number of stray bparts, contains the number of bparts
 *        received on return.
 *
 * Note that this function does not mess-up the linkage between parts and
 * gparts, i.e. the received particles have correct linkeage.
 */
void engine_exchange_strays(struct engine *e, const size_t offset_parts,
                            const int *ind_part, size_t *Npart,
                            const size_t offset_gparts, const int *ind_gpart,
                            size_t *Ngpart, const size_t offset_sparts,
                            const int *ind_spart, size_t *Nspart,
                            const size_t offset_bparts, const int *ind_bpart,
                            size_t *Nbpart) {

#ifdef WITH_MPI

  struct space *s = e->s;
  ticks tic = getticks();

  /* Re-set the proxies. */
  for (int k = 0; k < e->nr_proxies; k++) {
    e->proxies[k].nr_parts_out = 0;
    e->proxies[k].nr_gparts_out = 0;
    e->proxies[k].nr_sparts_out = 0;
    e->proxies[k].nr_bparts_out = 0;
  }

  /* Put the parts into the corresponding proxies. */
  for (size_t k = 0; k < *Npart; k++) {

    /* Ignore the particles we want to get rid of (inhibited, ...). */
    if (ind_part[k] == -1) continue;

    /* Get the target node and proxy ID. */
    const int node_id = e->s->cells_top[ind_part[k]].nodeID;
    if (node_id < 0 || node_id >= e->nr_nodes)
      error("Bad node ID %i.", node_id);
    const int pid = e->proxy_ind[node_id];
    if (pid < 0) {
      error(
          "Do not have a proxy for the requested nodeID %i for part with "
          "id=%lld, x=[%e,%e,%e].",
          node_id, s->parts[offset_parts + k].id,
          s->parts[offset_parts + k].x[0], s->parts[offset_parts + k].x[1],
          s->parts[offset_parts + k].x[2]);
    }

    /* Re-link the associated gpart with the buffer offset of the part. */
    if (s->parts[offset_parts + k].gpart != NULL) {
      s->parts[offset_parts + k].gpart->id_or_neg_offset =
          -e->proxies[pid].nr_parts_out;
    }

#ifdef SWIFT_DEBUG_CHECKS
    if (s->parts[offset_parts + k].time_bin == time_bin_inhibited)
      error("Attempting to exchange an inhibited particle");
#endif

    /* Load the part and xpart into the proxy. */
    proxy_parts_load(&e->proxies[pid], &s->parts[offset_parts + k],
                     &s->xparts[offset_parts + k], 1);
  }

  /* Put the sparts into the corresponding proxies. */
  for (size_t k = 0; k < *Nspart; k++) {

    /* Ignore the particles we want to get rid of (inhibited, ...). */
    if (ind_spart[k] == -1) continue;

    /* Get the target node and proxy ID. */
    const int node_id = e->s->cells_top[ind_spart[k]].nodeID;
    if (node_id < 0 || node_id >= e->nr_nodes)
      error("Bad node ID %i.", node_id);
    const int pid = e->proxy_ind[node_id];
    if (pid < 0) {
      error(
          "Do not have a proxy for the requested nodeID %i for part with "
          "id=%lld, x=[%e,%e,%e].",
          node_id, s->sparts[offset_sparts + k].id,
          s->sparts[offset_sparts + k].x[0], s->sparts[offset_sparts + k].x[1],
          s->sparts[offset_sparts + k].x[2]);
    }

    /* Re-link the associated gpart with the buffer offset of the spart. */
    if (s->sparts[offset_sparts + k].gpart != NULL) {
      s->sparts[offset_sparts + k].gpart->id_or_neg_offset =
          -e->proxies[pid].nr_sparts_out;
    }

#ifdef SWIFT_DEBUG_CHECKS
    if (s->sparts[offset_sparts + k].time_bin == time_bin_inhibited)
      error("Attempting to exchange an inhibited particle");
#endif

    /* Load the spart into the proxy */
    proxy_sparts_load(&e->proxies[pid], &s->sparts[offset_sparts + k], 1);
  }

  /* Put the bparts into the corresponding proxies. */
  for (size_t k = 0; k < *Nbpart; k++) {

    /* Ignore the particles we want to get rid of (inhibited, ...). */
    if (ind_bpart[k] == -1) continue;

    /* Get the target node and proxy ID. */
    const int node_id = e->s->cells_top[ind_bpart[k]].nodeID;
    if (node_id < 0 || node_id >= e->nr_nodes)
      error("Bad node ID %i.", node_id);
    const int pid = e->proxy_ind[node_id];
    if (pid < 0) {
      error(
          "Do not have a proxy for the requested nodeID %i for part with "
          "id=%lld, x=[%e,%e,%e].",
          node_id, s->bparts[offset_bparts + k].id,
          s->bparts[offset_bparts + k].x[0], s->bparts[offset_bparts + k].x[1],
          s->bparts[offset_bparts + k].x[2]);
    }

    /* Re-link the associated gpart with the buffer offset of the bpart. */
    if (s->bparts[offset_bparts + k].gpart != NULL) {
      s->bparts[offset_bparts + k].gpart->id_or_neg_offset =
          -e->proxies[pid].nr_bparts_out;
    }

#ifdef SWIFT_DEBUG_CHECKS
    if (s->bparts[offset_bparts + k].time_bin == time_bin_inhibited)
      error("Attempting to exchange an inhibited particle");
#endif

    /* Load the bpart into the proxy */
    proxy_bparts_load(&e->proxies[pid], &s->bparts[offset_bparts + k], 1);
  }

  /* Put the gparts into the corresponding proxies. */
  for (size_t k = 0; k < *Ngpart; k++) {

    /* Ignore the particles we want to get rid of (inhibited, ...). */
    if (ind_gpart[k] == -1) continue;

    /* Get the target node and proxy ID. */
    const int node_id = e->s->cells_top[ind_gpart[k]].nodeID;
    if (node_id < 0 || node_id >= e->nr_nodes)
      error("Bad node ID %i.", node_id);
    const int pid = e->proxy_ind[node_id];
    if (pid < 0) {
      error(
          "Do not have a proxy for the requested nodeID %i for part with "
          "id=%lli, x=[%e,%e,%e].",
          node_id, s->gparts[offset_gparts + k].id_or_neg_offset,
          s->gparts[offset_gparts + k].x[0], s->gparts[offset_gparts + k].x[1],
          s->gparts[offset_gparts + k].x[2]);
    }

#ifdef SWIFT_DEBUG_CHECKS
    if (s->gparts[offset_gparts + k].time_bin == time_bin_inhibited)
      error("Attempting to exchange an inhibited particle");
#endif

    /* Load the gpart into the proxy */
    proxy_gparts_load(&e->proxies[pid], &s->gparts[offset_gparts + k], 1);
  }

  /* Launch the proxies. */
  MPI_Request reqs_in[5 * engine_maxproxies];
  MPI_Request reqs_out[5 * engine_maxproxies];
  for (int k = 0; k < e->nr_proxies; k++) {
    proxy_parts_exchange_first(&e->proxies[k]);
    reqs_in[k] = e->proxies[k].req_parts_count_in;
    reqs_out[k] = e->proxies[k].req_parts_count_out;
  }

  /* Wait for each count to come in and start the recv. */
  for (int k = 0; k < e->nr_proxies; k++) {
    int pid = MPI_UNDEFINED;
    if (MPI_Waitany(e->nr_proxies, reqs_in, &pid, MPI_STATUS_IGNORE) !=
            MPI_SUCCESS ||
        pid == MPI_UNDEFINED)
      error("MPI_Waitany failed.");
    // message( "request from proxy %i has arrived." , pid );
    proxy_parts_exchange_second(&e->proxies[pid]);
  }

  /* Wait for all the sends to have finished too. */
  if (MPI_Waitall(e->nr_proxies, reqs_out, MPI_STATUSES_IGNORE) != MPI_SUCCESS)
    error("MPI_Waitall on sends failed.");

  /* Count the total number of incoming particles and make sure we have
     enough space to accommodate them. */
  int count_parts_in = 0;
  int count_gparts_in = 0;
  int count_sparts_in = 0;
  int count_bparts_in = 0;
  for (int k = 0; k < e->nr_proxies; k++) {
    count_parts_in += e->proxies[k].nr_parts_in;
    count_gparts_in += e->proxies[k].nr_gparts_in;
    count_sparts_in += e->proxies[k].nr_sparts_in;
    count_bparts_in += e->proxies[k].nr_bparts_in;
  }
  if (e->verbose) {
    message(
        "sent out %zu/%zu/%zu/%zu parts/gparts/sparts/bparts, got %i/%i/%i/%i "
        "back.",
        *Npart, *Ngpart, *Nspart, *Nbpart, count_parts_in, count_gparts_in,
        count_sparts_in, count_bparts_in);
  }

  /* Reallocate the particle arrays if necessary */
  if (offset_parts + count_parts_in > s->size_parts) {
    message("re-allocating parts array.");
    s->size_parts = (offset_parts + count_parts_in) * engine_parts_size_grow;
    struct part *parts_new = NULL;
    struct xpart *xparts_new = NULL;
    if (swift_memalign("parts", (void **)&parts_new, part_align,
                       sizeof(struct part) * s->size_parts) != 0 ||
        swift_memalign("xparts", (void **)&xparts_new, xpart_align,
                       sizeof(struct xpart) * s->size_parts) != 0)
      error("Failed to allocate new part data.");
    memcpy(parts_new, s->parts, sizeof(struct part) * offset_parts);
    memcpy(xparts_new, s->xparts, sizeof(struct xpart) * offset_parts);
    swift_free("parts", s->parts);
    swift_free("xparts", s->xparts);
    s->parts = parts_new;
    s->xparts = xparts_new;

    /* Reset the links */
    for (size_t k = 0; k < offset_parts; k++) {
      if (s->parts[k].gpart != NULL) {
        s->parts[k].gpart->id_or_neg_offset = -k;
      }
    }
  }

  if (offset_sparts + count_sparts_in > s->size_sparts) {
    message("re-allocating sparts array.");
    s->size_sparts = (offset_sparts + count_sparts_in) * engine_parts_size_grow;
    struct spart *sparts_new = NULL;
    if (swift_memalign("sparts", (void **)&sparts_new, spart_align,
                       sizeof(struct spart) * s->size_sparts) != 0)
      error("Failed to allocate new spart data.");
    memcpy(sparts_new, s->sparts, sizeof(struct spart) * offset_sparts);
    swift_free("sparts", s->sparts);
    s->sparts = sparts_new;

    /* Reset the links */
    for (size_t k = 0; k < offset_sparts; k++) {
      if (s->sparts[k].gpart != NULL) {
        s->sparts[k].gpart->id_or_neg_offset = -k;
      }
    }
  }

  if (offset_bparts + count_bparts_in > s->size_bparts) {
    message("re-allocating bparts array.");
    s->size_bparts = (offset_bparts + count_bparts_in) * engine_parts_size_grow;
    struct bpart *bparts_new = NULL;
    if (swift_memalign("bparts", (void **)&bparts_new, bpart_align,
                       sizeof(struct bpart) * s->size_bparts) != 0)
      error("Failed to allocate new bpart data.");
    memcpy(bparts_new, s->bparts, sizeof(struct bpart) * offset_bparts);
    swift_free("bparts", s->bparts);
    s->bparts = bparts_new;

    /* Reset the links */
    for (size_t k = 0; k < offset_bparts; k++) {
      if (s->bparts[k].gpart != NULL) {
        s->bparts[k].gpart->id_or_neg_offset = -k;
      }
    }
  }

  if (offset_gparts + count_gparts_in > s->size_gparts) {
    message("re-allocating gparts array.");
    s->size_gparts = (offset_gparts + count_gparts_in) * engine_parts_size_grow;
    struct gpart *gparts_new = NULL;
    if (swift_memalign("gparts", (void **)&gparts_new, gpart_align,
                       sizeof(struct gpart) * s->size_gparts) != 0)
      error("Failed to allocate new gpart data.");
    memcpy(gparts_new, s->gparts, sizeof(struct gpart) * offset_gparts);
    swift_free("gparts", s->gparts);
    s->gparts = gparts_new;

    /* Reset the links */
    for (size_t k = 0; k < offset_gparts; k++) {
      if (s->gparts[k].type == swift_type_gas) {
        s->parts[-s->gparts[k].id_or_neg_offset].gpart = &s->gparts[k];
      } else if (s->gparts[k].type == swift_type_stars) {
        s->sparts[-s->gparts[k].id_or_neg_offset].gpart = &s->gparts[k];
      } else if (s->gparts[k].type == swift_type_black_hole) {
        s->bparts[-s->gparts[k].id_or_neg_offset].gpart = &s->gparts[k];
      }
    }
  }

  /* Collect the requests for the particle data from the proxies. */
  int nr_in = 0, nr_out = 0;
  for (int k = 0; k < e->nr_proxies; k++) {
    if (e->proxies[k].nr_parts_in > 0) {
      reqs_in[5 * k] = e->proxies[k].req_parts_in;
      reqs_in[5 * k + 1] = e->proxies[k].req_xparts_in;
      nr_in += 2;
    } else {
      reqs_in[5 * k] = reqs_in[5 * k + 1] = MPI_REQUEST_NULL;
    }
    if (e->proxies[k].nr_gparts_in > 0) {
      reqs_in[5 * k + 2] = e->proxies[k].req_gparts_in;
      nr_in += 1;
    } else {
      reqs_in[5 * k + 2] = MPI_REQUEST_NULL;
    }
    if (e->proxies[k].nr_sparts_in > 0) {
      reqs_in[5 * k + 3] = e->proxies[k].req_sparts_in;
      nr_in += 1;
    } else {
      reqs_in[5 * k + 3] = MPI_REQUEST_NULL;
    }
    if (e->proxies[k].nr_bparts_in > 0) {
      reqs_in[5 * k + 4] = e->proxies[k].req_bparts_in;
      nr_in += 1;
    } else {
      reqs_in[5 * k + 4] = MPI_REQUEST_NULL;
    }

    if (e->proxies[k].nr_parts_out > 0) {
      reqs_out[5 * k] = e->proxies[k].req_parts_out;
      reqs_out[5 * k + 1] = e->proxies[k].req_xparts_out;
      nr_out += 2;
    } else {
      reqs_out[5 * k] = reqs_out[5 * k + 1] = MPI_REQUEST_NULL;
    }
    if (e->proxies[k].nr_gparts_out > 0) {
      reqs_out[5 * k + 2] = e->proxies[k].req_gparts_out;
      nr_out += 1;
    } else {
      reqs_out[5 * k + 2] = MPI_REQUEST_NULL;
    }
    if (e->proxies[k].nr_sparts_out > 0) {
      reqs_out[5 * k + 3] = e->proxies[k].req_sparts_out;
      nr_out += 1;
    } else {
      reqs_out[5 * k + 3] = MPI_REQUEST_NULL;
    }
    if (e->proxies[k].nr_bparts_out > 0) {
      reqs_out[5 * k + 4] = e->proxies[k].req_bparts_out;
      nr_out += 1;
    } else {
      reqs_out[5 * k + 4] = MPI_REQUEST_NULL;
    }
  }

  /* Wait for each part array to come in and collect the new
     parts from the proxies. */
  int count_parts = 0, count_gparts = 0, count_sparts = 0, count_bparts = 0;
  for (int k = 0; k < nr_in; k++) {
    int err, pid;
    if ((err = MPI_Waitany(5 * e->nr_proxies, reqs_in, &pid,
                           MPI_STATUS_IGNORE)) != MPI_SUCCESS) {
      char buff[MPI_MAX_ERROR_STRING];
      int res;
      MPI_Error_string(err, buff, &res);
      error("MPI_Waitany failed (%s).", buff);
    }
    if (pid == MPI_UNDEFINED) break;
    // message( "request from proxy %i has arrived." , pid / 5 );
    pid = 5 * (pid / 5);

    /* If all the requests for a given proxy have arrived... */
    if (reqs_in[pid + 0] == MPI_REQUEST_NULL &&
        reqs_in[pid + 1] == MPI_REQUEST_NULL &&
        reqs_in[pid + 2] == MPI_REQUEST_NULL &&
        reqs_in[pid + 3] == MPI_REQUEST_NULL &&
        reqs_in[pid + 4] == MPI_REQUEST_NULL) {
      /* Copy the particle data to the part/xpart/gpart arrays. */
      struct proxy *prox = &e->proxies[pid / 5];
      memcpy(&s->parts[offset_parts + count_parts], prox->parts_in,
             sizeof(struct part) * prox->nr_parts_in);
      memcpy(&s->xparts[offset_parts + count_parts], prox->xparts_in,
             sizeof(struct xpart) * prox->nr_parts_in);
      memcpy(&s->gparts[offset_gparts + count_gparts], prox->gparts_in,
             sizeof(struct gpart) * prox->nr_gparts_in);
      memcpy(&s->sparts[offset_sparts + count_sparts], prox->sparts_in,
             sizeof(struct spart) * prox->nr_sparts_in);
      memcpy(&s->bparts[offset_bparts + count_bparts], prox->bparts_in,
             sizeof(struct bpart) * prox->nr_bparts_in);
      /* for (int k = offset; k < offset + count; k++)
         message(
            "received particle %lli, x=[%.3e %.3e %.3e], h=%.3e, from node %i.",
            s->parts[k].id, s->parts[k].x[0], s->parts[k].x[1],
            s->parts[k].x[2], s->parts[k].h, p->nodeID); */

      /* Re-link the gparts. */
      for (int kk = 0; kk < prox->nr_gparts_in; kk++) {
        struct gpart *gp = &s->gparts[offset_gparts + count_gparts + kk];

        if (gp->type == swift_type_gas) {
          struct part *p =
              &s->parts[offset_parts + count_parts - gp->id_or_neg_offset];
          gp->id_or_neg_offset = s->parts - p;
          p->gpart = gp;
        } else if (gp->type == swift_type_stars) {
          struct spart *sp =
              &s->sparts[offset_sparts + count_sparts - gp->id_or_neg_offset];
          gp->id_or_neg_offset = s->sparts - sp;
          sp->gpart = gp;
        } else if (gp->type == swift_type_black_hole) {
          struct bpart *bp =
              &s->bparts[offset_bparts + count_bparts - gp->id_or_neg_offset];
          gp->id_or_neg_offset = s->bparts - bp;
          bp->gpart = gp;
        }
      }

      /* Advance the counters. */
      count_parts += prox->nr_parts_in;
      count_gparts += prox->nr_gparts_in;
      count_sparts += prox->nr_sparts_in;
      count_bparts += prox->nr_bparts_in;
    }
  }

  /* Wait for all the sends to have finished too. */
  if (nr_out > 0)
    if (MPI_Waitall(5 * e->nr_proxies, reqs_out, MPI_STATUSES_IGNORE) !=
        MPI_SUCCESS)
      error("MPI_Waitall on sends failed.");

  if (e->verbose)
    message("took %.3f %s.", clocks_from_ticks(getticks() - tic),
            clocks_getunit());

  /* Return the number of harvested parts. */
  *Npart = count_parts;
  *Ngpart = count_gparts;
  *Nspart = count_sparts;
  *Nbpart = count_bparts;

#else
  error("SWIFT was not compiled with MPI support.");
#endif
}

/**
 * @brief Exchanges the top-level multipoles between all the nodes
 * such that every node has a multipole for each top-level cell.
 *
 * @param e The #engine.
 */
void engine_exchange_top_multipoles(struct engine *e) {

#ifdef WITH_MPI

  ticks tic = getticks();

#ifdef SWIFT_DEBUG_CHECKS
  for (int i = 0; i < e->s->nr_cells; ++i) {
    const struct gravity_tensors *m = &e->s->multipoles_top[i];
    if (e->s->cells_top[i].nodeID == engine_rank) {
      if (m->m_pole.M_000 > 0.) {
        if (m->CoM[0] < 0. || m->CoM[0] > e->s->dim[0])
          error("Invalid multipole position in X");
        if (m->CoM[1] < 0. || m->CoM[1] > e->s->dim[1])
          error("Invalid multipole position in Y");
        if (m->CoM[2] < 0. || m->CoM[2] > e->s->dim[2])
          error("Invalid multipole position in Z");
      }
    } else {
      if (m->m_pole.M_000 != 0.) error("Non-zero mass for foreign m-pole");
      if (m->CoM[0] != 0.) error("Non-zero position in X for foreign m-pole");
      if (m->CoM[1] != 0.) error("Non-zero position in Y for foreign m-pole");
      if (m->CoM[2] != 0.) error("Non-zero position in Z for foreign m-pole");
      if (m->m_pole.num_gpart != 0)
        error("Non-zero gpart count in foreign m-pole");
    }
  }
#endif

  /* Each node (space) has constructed its own top-level multipoles.
   * We now need to make sure every other node has a copy of everything.
   *
   * We use our home-made reduction operation that simply performs a XOR
   * operation on the multipoles. Since only local multipoles are non-zero and
   * each multipole is only present once, the bit-by-bit XOR will
   * create the desired result.
   */
  int err = MPI_Allreduce(MPI_IN_PLACE, e->s->multipoles_top, e->s->nr_cells,
                          multipole_mpi_type, multipole_mpi_reduce_op,
                          MPI_COMM_WORLD);
  if (err != MPI_SUCCESS)
    mpi_error(err, "Failed to all-reduce the top-level multipoles.");

#ifdef SWIFT_DEBUG_CHECKS
  long long counter = 0;

  /* Let's check that what we received makes sense */
  for (int i = 0; i < e->s->nr_cells; ++i) {
    const struct gravity_tensors *m = &e->s->multipoles_top[i];
    counter += m->m_pole.num_gpart;
    if (m->m_pole.num_gpart < 0) {
      error("m->m_pole.num_gpart is negative: %lld", m->m_pole.num_gpart);
    }
    if (m->m_pole.M_000 > 0.) {
      if (m->CoM[0] < 0. || m->CoM[0] > e->s->dim[0])
        error("Invalid multipole position in X");
      if (m->CoM[1] < 0. || m->CoM[1] > e->s->dim[1])
        error("Invalid multipole position in Y");
      if (m->CoM[2] < 0. || m->CoM[2] > e->s->dim[2])
        error("Invalid multipole position in Z");
    }
  }
  if (counter != e->total_nr_gparts)
    error(
        "Total particles in multipoles inconsistent with engine.\n "
        "  counter = %lld, nr_gparts = %lld",
        counter, e->total_nr_gparts);
#endif

  if (e->verbose)
    message("took %.3f %s.", clocks_from_ticks(getticks() - tic),
            clocks_getunit());
#else
  error("SWIFT was not compiled with MPI support.");
#endif
}

void engine_exchange_proxy_multipoles(struct engine *e) {

#ifdef WITH_MPI

  const ticks tic = getticks();

  /* Start by counting the number of cells to send and receive */
  int count_send_cells = 0;
  int count_recv_cells = 0;
  int count_send_requests = 0;
  int count_recv_requests = 0;

  /* Loop over the proxies. */
  for (int pid = 0; pid < e->nr_proxies; pid++) {

    /* Get a handle on the proxy. */
    const struct proxy *p = &e->proxies[pid];

    /* Now collect the number of requests associated */
    count_recv_requests += p->nr_cells_in;
    count_send_requests += p->nr_cells_out;

    /* And the actual number of things we are going to ship */
    for (int k = 0; k < p->nr_cells_in; k++)
      count_recv_cells += p->cells_in[k]->mpi.pcell_size;

    for (int k = 0; k < p->nr_cells_out; k++)
      count_send_cells += p->cells_out[k]->mpi.pcell_size;
  }

  /* Allocate the buffers for the packed data */
  struct gravity_tensors *buffer_send = NULL;
  if (swift_memalign("send_gravity_tensors", (void **)&buffer_send,
                     SWIFT_CACHE_ALIGNMENT,
                     count_send_cells * sizeof(struct gravity_tensors)) != 0)
    error("Unable to allocate memory for multipole transactions");

  struct gravity_tensors *buffer_recv = NULL;
  if (swift_memalign("recv_gravity_tensors", (void **)&buffer_recv,
                     SWIFT_CACHE_ALIGNMENT,
                     count_recv_cells * sizeof(struct gravity_tensors)) != 0)
    error("Unable to allocate memory for multipole transactions");

  /* Also allocate the MPI requests */
  const int count_requests = count_send_requests + count_recv_requests;
  MPI_Request *requests =
      (MPI_Request *)malloc(sizeof(MPI_Request) * count_requests);
  if (requests == NULL) error("Unable to allocate memory for MPI requests");

  int this_request = 0;
  int this_recv = 0;
  int this_send = 0;

  /* Loop over the proxies to issue the receives. */
  for (int pid = 0; pid < e->nr_proxies; pid++) {

    /* Get a handle on the proxy. */
    const struct proxy *p = &e->proxies[pid];

    for (int k = 0; k < p->nr_cells_in; k++) {

      const int num_elements = p->cells_in[k]->mpi.pcell_size;

      /* Receive everything */
      MPI_Irecv(&buffer_recv[this_recv], num_elements, multipole_mpi_type,
                p->cells_in[k]->nodeID, p->cells_in[k]->mpi.tag, MPI_COMM_WORLD,
                &requests[this_request]);

      /* Move to the next slot in the buffers */
      this_recv += num_elements;
      this_request++;
    }

    /* Loop over the proxies to issue the sends. */
    for (int k = 0; k < p->nr_cells_out; k++) {

      /* Number of multipoles in this cell hierarchy */
      const int num_elements = p->cells_out[k]->mpi.pcell_size;

      /* Let's pack everything recursively */
      cell_pack_multipoles(p->cells_out[k], &buffer_send[this_send]);

      /* Send everything (note the use of cells_in[0] to get the correct node
       * ID. */
      MPI_Isend(&buffer_send[this_send], num_elements, multipole_mpi_type,
                p->cells_in[0]->nodeID, p->cells_out[k]->mpi.tag,
                MPI_COMM_WORLD, &requests[this_request]);

      /* Move to the next slot in the buffers */
      this_send += num_elements;
      this_request++;
    }
  }

  /* Wait for all the requests to arrive home */
  MPI_Status *stats = (MPI_Status *)malloc(count_requests * sizeof(MPI_Status));
  int res;
  if ((res = MPI_Waitall(count_requests, requests, stats)) != MPI_SUCCESS) {
    for (int k = 0; k < count_requests; ++k) {
      char buff[MPI_MAX_ERROR_STRING];
      MPI_Error_string(stats[k].MPI_ERROR, buff, &res);
      message("request from source %i, tag %i has error '%s'.",
              stats[k].MPI_SOURCE, stats[k].MPI_TAG, buff);
    }
    error("Failed during waitall for multipole data.");
  }

  /* Let's now unpack the multipoles at the right place */
  this_recv = 0;
  for (int pid = 0; pid < e->nr_proxies; pid++) {

    /* Get a handle on the proxy. */
    const struct proxy *p = &e->proxies[pid];

    for (int k = 0; k < p->nr_cells_in; k++) {

      const int num_elements = p->cells_in[k]->mpi.pcell_size;

#ifdef SWIFT_DEBUG_CHECKS

      /* Check that the first element (top-level cell's multipole) matches what
       * we received */
      if (p->cells_in[k]->grav.multipole->m_pole.num_gpart !=
          buffer_recv[this_recv].m_pole.num_gpart)
        error("Current: M_000=%e num_gpart=%lld\n New: M_000=%e num_gpart=%lld",
              p->cells_in[k]->grav.multipole->m_pole.M_000,
              p->cells_in[k]->grav.multipole->m_pole.num_gpart,
              buffer_recv[this_recv].m_pole.M_000,
              buffer_recv[this_recv].m_pole.num_gpart);
#endif

      /* Unpack recursively */
      cell_unpack_multipoles(p->cells_in[k], &buffer_recv[this_recv]);

      /* Move to the next slot in the buffers */
      this_recv += num_elements;
    }
  }

  /* Free everything */
  free(stats);
  free(buffer_send);
  free(buffer_recv);
  free(requests);

  /* How much time did this take? */
  if (e->verbose)
    message("took %.3f %s.", clocks_from_ticks(getticks() - tic),
            clocks_getunit());
#else
  error("SWIFT was not compiled with MPI support.");
#endif
}

/**
 * @brief Allocate memory for the foreign particles.
 *
 * We look into the proxies for cells that have tasks and count
 * the number of particles in these cells. We then allocate
 * memory and link all the cells that have tasks and all cells
 * deeper in the tree.
 *
 * @param e The #engine.
 */
void engine_allocate_foreign_particles(struct engine *e) {

#ifdef WITH_MPI

  const int nr_proxies = e->nr_proxies;
  struct space *s = e->s;
  ticks tic = getticks();

  /* Count the number of particles we need to import and re-allocate
     the buffer if needed. */
  size_t count_parts_in = 0, count_gparts_in = 0, count_sparts_in = 0,
         count_bparts_in = 0;
  for (int k = 0; k < nr_proxies; k++) {
    for (int j = 0; j < e->proxies[k].nr_cells_in; j++) {

      if (e->proxies[k].cells_in_type[j] & proxy_cell_type_hydro) {
        count_parts_in += cell_count_parts_for_tasks(e->proxies[k].cells_in[j]);
      }

      if (e->proxies[k].cells_in_type[j] & proxy_cell_type_gravity) {
        count_gparts_in +=
            cell_count_gparts_for_tasks(e->proxies[k].cells_in[j]);
      }

      /* For stars, we just use the numbers in the top-level cells */
      count_sparts_in += e->proxies[k].cells_in[j]->stars.count;

      /* For black holes, we just use the numbers in the top-level cells */
      count_bparts_in += e->proxies[k].cells_in[j]->black_holes.count;
    }
  }

  if (e->verbose)
    message("Counting number of foreign particles took %.3f %s.",
            clocks_from_ticks(getticks() - tic), clocks_getunit());

  tic = getticks();

  /* Allocate space for the foreign particles we will receive */
  if (count_parts_in > s->size_parts_foreign) {
    if (s->parts_foreign != NULL)
      swift_free("sparts_foreign", s->parts_foreign);
    s->size_parts_foreign = engine_foreign_alloc_margin * count_parts_in;
    if (swift_memalign("parts_foreign", (void **)&s->parts_foreign, part_align,
                       sizeof(struct part) * s->size_parts_foreign) != 0)
      error("Failed to allocate foreign part data.");
  }

  /* Allocate space for the foreign particles we will receive */
  if (count_gparts_in > s->size_gparts_foreign) {
    if (s->gparts_foreign != NULL)
      swift_free("gparts_foreign", s->gparts_foreign);
    s->size_gparts_foreign = engine_foreign_alloc_margin * count_gparts_in;
    if (swift_memalign("gparts_foreign", (void **)&s->gparts_foreign,
                       gpart_align,
                       sizeof(struct gpart) * s->size_gparts_foreign) != 0)
      error("Failed to allocate foreign gpart data.");
  }

  /* Allocate space for the foreign particles we will receive */
  if (count_sparts_in > s->size_sparts_foreign) {
    if (s->sparts_foreign != NULL)
      swift_free("sparts_foreign", s->sparts_foreign);
    s->size_sparts_foreign = engine_foreign_alloc_margin * count_sparts_in;
    if (swift_memalign("sparts_foreign", (void **)&s->sparts_foreign,
                       spart_align,
                       sizeof(struct spart) * s->size_sparts_foreign) != 0)
      error("Failed to allocate foreign spart data.");
  }

  /* Allocate space for the foreign particles we will receive */
  if (count_bparts_in > s->size_bparts_foreign) {
    if (s->bparts_foreign != NULL)
      swift_free("bparts_foreign", s->bparts_foreign);
    s->size_bparts_foreign = engine_foreign_alloc_margin * count_bparts_in;
    if (swift_memalign("bparts_foreign", (void **)&s->bparts_foreign,
                       bpart_align,
                       sizeof(struct bpart) * s->size_bparts_foreign) != 0)
      error("Failed to allocate foreign bpart data.");
  }

  if (e->verbose)
    message(
        "Allocating %zd/%zd/%zd/%zd foreign part/gpart/spart/bpart "
        "(%zd/%zd/%zd/%zd MB)",
        s->size_parts_foreign, s->size_gparts_foreign, s->size_sparts_foreign,
        s->size_bparts_foreign,
        s->size_parts_foreign * sizeof(struct part) / (1024 * 1024),
        s->size_gparts_foreign * sizeof(struct gpart) / (1024 * 1024),
        s->size_sparts_foreign * sizeof(struct spart) / (1024 * 1024),
        s->size_bparts_foreign * sizeof(struct bpart) / (1024 * 1024));

  /* Unpack the cells and link to the particle data. */
  struct part *parts = s->parts_foreign;
  struct gpart *gparts = s->gparts_foreign;
  struct spart *sparts = s->sparts_foreign;
  struct bpart *bparts = s->bparts_foreign;
  for (int k = 0; k < nr_proxies; k++) {
    for (int j = 0; j < e->proxies[k].nr_cells_in; j++) {

      if (e->proxies[k].cells_in_type[j] & proxy_cell_type_hydro) {

        const size_t count_parts =
            cell_link_foreign_parts(e->proxies[k].cells_in[j], parts);
        parts = &parts[count_parts];
      }

      if (e->proxies[k].cells_in_type[j] & proxy_cell_type_gravity) {

        const size_t count_gparts =
            cell_link_foreign_gparts(e->proxies[k].cells_in[j], gparts);
        gparts = &gparts[count_gparts];
      }

      /* For stars, we just use the numbers in the top-level cells */
      cell_link_sparts(e->proxies[k].cells_in[j], sparts);
      sparts = &sparts[e->proxies[k].cells_in[j]->stars.count];

      /* For black holes, we just use the numbers in the top-level cells */
      cell_link_bparts(e->proxies[k].cells_in[j], bparts);
      bparts = &bparts[e->proxies[k].cells_in[j]->black_holes.count];
    }
  }

  /* Update the counters */
  s->nr_parts_foreign = parts - s->parts_foreign;
  s->nr_gparts_foreign = gparts - s->gparts_foreign;
  s->nr_sparts_foreign = sparts - s->sparts_foreign;
  s->nr_bparts_foreign = bparts - s->bparts_foreign;

  if (e->verbose)
    message("Recursively linking foreign arrays took %.3f %s.",
            clocks_from_ticks(getticks() - tic), clocks_getunit());

#else
  error("SWIFT was not compiled with MPI support.");
#endif
}

/**
 * @brief Prints the number of tasks in the engine
 *
 * @param e The #engine.
 */
void engine_print_task_counts(const struct engine *e) {

  const ticks tic = getticks();
  const struct scheduler *sched = &e->sched;
  const int nr_tasks = sched->nr_tasks;
  const struct task *const tasks = sched->tasks;

  /* Global tasks and cells when using MPI. */
#ifdef WITH_MPI
  if (e->nodeID == 0 && e->total_nr_tasks > 0)
    printf(
        "[%04i] %s engine_print_task_counts: System total: %lld,"
        " no. cells: %lld\n",
        e->nodeID, clocks_get_timesincestart(), e->total_nr_tasks,
        e->total_nr_cells);
  fflush(stdout);
#endif

  /* Report value that can be used to estimate the task_per_cells parameter. */
  float tasks_per_cell = (float)nr_tasks / (float)e->s->tot_cells;

#ifdef WITH_MPI
  message("Total = %d (per cell = %.2f)", nr_tasks, tasks_per_cell);

  /* And the system maximum on rank 0, only after first step, increase by our
   * margin to allow for some variation in repartitioning. */
  if (e->nodeID == 0 && e->total_nr_tasks > 0) {
    message("Total = %d (maximum per cell = %.2f)", nr_tasks,
            e->tasks_per_cell_max * engine_tasks_per_cell_margin);
  }

#else
  message("Total = %d (per cell = %.2f)", nr_tasks, tasks_per_cell);
#endif
  fflush(stdout);

  /* Count and print the number of each task type. */
  int counts[task_type_count + 1];
  for (int k = 0; k <= task_type_count; k++) counts[k] = 0;
  for (int k = 0; k < nr_tasks; k++) {
    if (tasks[k].skip)
      counts[task_type_count] += 1;
    else
      counts[(int)tasks[k].type] += 1;
  }

#ifdef WITH_MPI
  printf("[%04i] %s engine_print_task_counts: task counts are [ %s=%i",
         e->nodeID, clocks_get_timesincestart(), taskID_names[0], counts[0]);
#else
  printf("%s engine_print_task_counts: task counts are [ %s=%i",
         clocks_get_timesincestart(), taskID_names[0], counts[0]);
#endif
  for (int k = 1; k < task_type_count; k++)
    printf(" %s=%i", taskID_names[k], counts[k]);
  printf(" skipped=%i ]\n", counts[task_type_count]);
  fflush(stdout);
  message("nr_parts = %zu.", e->s->nr_parts);
  message("nr_gparts = %zu.", e->s->nr_gparts);
  message("nr_sparts = %zu.", e->s->nr_sparts);
  message("nr_bparts = %zu.", e->s->nr_bparts);

  if (e->verbose)
    message("took %.3f %s.", clocks_from_ticks(getticks() - tic),
            clocks_getunit());
}

/**
 * @brief if necessary, estimate the number of tasks required given
 *        the current tasks in use and the numbers of cells.
 *
 * If e->tasks_per_cell is set greater than 0.0 then that value is used
 * as the estimate of the average number of tasks per cell,
 * otherwise we attempt an estimate.
 *
 * @param e the #engine
 *
 * @return the estimated total number of tasks
 */
int engine_estimate_nr_tasks(const struct engine *e) {

  float tasks_per_cell = e->tasks_per_cell;
  if (tasks_per_cell > 0.0f) {
    if (e->verbose)
      message("tasks per cell given as: %.2f, so maximum tasks: %d",
              e->tasks_per_cell, (int)(e->s->tot_cells * tasks_per_cell));
    return (int)(e->s->tot_cells * tasks_per_cell);
  }

  /* Our guess differs depending on the types of tasks we are using, but we
   * basically use a formula <n1>*ntopcells + <n2>*(totcells - ntopcells).
   * Where <n1> is the expected maximum tasks per top-level/super cell, and
   * <n2> the expected maximum tasks for all other cells. These should give
   * a safe upper limit. */
  int n1 = 0;
  int n2 = 0;
  if (e->policy & engine_policy_hydro) {
    /* 2 self (density, force), 1 sort, 26/2 density pairs
       26/2 force pairs, 1 drift, 3 ghosts, 2 kicks, 1 time-step,
       1 end_force, 2 extra space
     */
    n1 += 37;
    n2 += 2;
#ifdef WITH_MPI
    n1 += 6;
#endif

#ifdef EXTRA_HYDRO_LOOP
    n1 += 15;
#ifdef WITH_MPI
    n1 += 2;
#endif
#endif
  }
  if (e->policy & engine_policy_limiter) {
    n1 += 18;
    n2 += 1;
  }
  if (e->policy & engine_policy_self_gravity) {
    n1 += 125;
    n2 += 8;
#ifdef WITH_MPI
    n2 += 2;
#endif
  }
  if (e->policy & engine_policy_external_gravity) {
    n1 += 2;
  }
  if (e->policy & engine_policy_cosmology) {
    n1 += 2;
  }
  if (e->policy & engine_policy_cooling) {
    /* Cooling task + extra space */
    n1 += 2;
  }
  if (e->policy & engine_policy_star_formation) {
    n1 += 1;
  }
  if (e->policy & engine_policy_stars) {
    /* 2 self (density, feedback), 1 sort, 26/2 density pairs
       26/2 feedback pairs, 1 drift, 3 ghosts, 2 kicks, 1 time-step,
       1 end_force, 2 extra space
     */
    n1 += 37;
    n2 += 2;
#ifdef WITH_MPI
    n1 += 6;
#endif
  }
#if defined(WITH_LOGGER)
  /* each cell logs its particles */
  n1 += 1;
#endif

#ifdef WITH_MPI

  /* We need fewer tasks per rank when using MPI, but we could have
   * imbalances, so we need to work using the locally active cells, not just
   * some equipartition amongst the nodes. Don't want to recurse the whole
   * cell tree, so just make a guess of the maximum possible total cells. */
  int ntop = 0;
  int ncells = 0;
  for (int k = 0; k < e->s->nr_cells; k++) {
    struct cell *c = &e->s->cells_top[k];

    /* Any cells with particles will have tasks (local & foreign). */
    int nparts = c->hydro.count + c->grav.count + c->stars.count;
    if (nparts > 0) {
      ntop++;
      ncells++;

      /* Count cell depth until we get below the parts per cell threshold. */
      int depth = 0;
      while (nparts > space_splitsize) {
        depth++;
        nparts /= 8;
        ncells += (1 << (depth * 3));
      }
    }
  }

  /* If no local cells, we are probably still initialising, so just keep
   * room for the top-level. */
  if (ncells == 0) {
    ntop = e->s->nr_cells;
    ncells = ntop;
  }
#else
  int ntop = e->s->nr_cells;
  int ncells = e->s->tot_cells;
#endif

  float ntasks = n1 * ntop + n2 * (ncells - ntop);
  if (ncells > 0) tasks_per_cell = ceil(ntasks / ncells);

  if (tasks_per_cell < 1.0f) tasks_per_cell = 1.0f;
  if (e->verbose)
    message("tasks per cell estimated as: %.2f, maximum tasks: %d",
            tasks_per_cell, (int)(ncells * tasks_per_cell));

  return (int)(ncells * tasks_per_cell);
}

/**
 * @brief Rebuild the space and tasks.
 *
 * @param e The #engine.
 * @param repartitioned Did we just redistribute?
 * @param clean_smoothing_length_values Are we cleaning up the values of
 * the smoothing lengths before building the tasks ?
 */
void engine_rebuild(struct engine *e, int repartitioned,
                    int clean_smoothing_length_values) {

  const ticks tic = getticks();

  /* Clear the forcerebuild flag, whatever it was. */
  e->forcerebuild = 0;
  e->restarting = 0;

  /* Re-build the space. */
  space_rebuild(e->s, repartitioned, e->verbose);

  /* Report the number of cells and memory */
  if (e->verbose)
    message(
        "Nr. of top-level cells: %d Nr. of local cells: %d memory use: %zd MB.",
        e->s->nr_cells, e->s->tot_cells,
        (e->s->nr_cells + e->s->tot_cells) * sizeof(struct cell) /
            (1024 * 1024));

  /* Report the number of multipoles and memory */
  if (e->verbose && (e->policy & engine_policy_self_gravity))
    message(
        "Nr. of top-level mpoles: %d Nr. of local mpoles: %d memory use: %zd "
        "MB.",
        e->s->nr_cells, e->s->tot_cells,
        (e->s->nr_cells + e->s->tot_cells) * sizeof(struct gravity_tensors) /
            (1024 * 1024));

  const ticks tic2 = getticks();

  /* Update the global counters of particles */
  long long num_particles[4] = {
      (long long)(e->s->nr_parts - e->s->nr_extra_parts),
      (long long)(e->s->nr_gparts - e->s->nr_extra_gparts),
      (long long)(e->s->nr_sparts - e->s->nr_extra_sparts),
      (long long)(e->s->nr_bparts - e->s->nr_extra_bparts)};
#ifdef WITH_MPI
  MPI_Allreduce(MPI_IN_PLACE, num_particles, 4, MPI_LONG_LONG, MPI_SUM,
                MPI_COMM_WORLD);
#endif
  e->total_nr_parts = num_particles[0];
  e->total_nr_gparts = num_particles[1];
  e->total_nr_sparts = num_particles[2];
  e->total_nr_bparts = num_particles[3];

  /* Flag that there are no inhibited particles */
  e->nr_inhibited_parts = 0;
  e->nr_inhibited_gparts = 0;
  e->nr_inhibited_sparts = 0;
  e->nr_inhibited_bparts = 0;

  if (e->verbose)
    message("updating particle counts took %.3f %s.",
            clocks_from_ticks(getticks() - tic2), clocks_getunit());

  /* Re-compute the mesh forces */
  if ((e->policy & engine_policy_self_gravity) && e->s->periodic)
    pm_mesh_compute_potential(e->mesh, e->s, &e->threadpool, e->verbose);

  /* Re-compute the maximal RMS displacement constraint */
  if (e->policy & engine_policy_cosmology)
    engine_recompute_displacement_constraint(e);

#ifdef SWIFT_DEBUG_CHECKS
  part_verify_links(e->s->parts, e->s->gparts, e->s->sparts, e->s->bparts,
                    e->s->nr_parts, e->s->nr_gparts, e->s->nr_sparts,
                    e->s->nr_bparts, e->verbose);
#endif

  /* Initial cleaning up session ? */
  if (clean_smoothing_length_values) space_sanitize(e->s);

/* If in parallel, exchange the cell structure, top-level and neighbouring
 * multipoles. */
#ifdef WITH_MPI
  if (e->policy & engine_policy_self_gravity) engine_exchange_top_multipoles(e);

  engine_exchange_cells(e);
#endif

#ifdef SWIFT_DEBUG_CHECKS

  /* Let's check that what we received makes sense */
  if (e->policy & engine_policy_self_gravity) {
    long long counter = 0;

    for (int i = 0; i < e->s->nr_cells; ++i) {
      const struct gravity_tensors *m = &e->s->multipoles_top[i];
      counter += m->m_pole.num_gpart;
    }
    if (counter != e->total_nr_gparts)
      error("Total particles in multipoles inconsistent with engine");
  }
#endif

  /* Re-build the tasks. */
  engine_maketasks(e);

  /* Make the list of top-level cells that have tasks */
  space_list_useful_top_level_cells(e->s);

#ifdef SWIFT_DEBUG_CHECKS
  /* Check that all cells have been drifted to the current time.
   * That can include cells that have not
   * previously been active on this rank. */
  space_check_drift_point(e->s, e->ti_current,
                          e->policy & engine_policy_self_gravity);

  if (e->policy & engine_policy_self_gravity) {
    for (int k = 0; k < e->s->nr_local_cells; k++)
      cell_check_foreign_multipole(&e->s->cells_top[e->s->local_cells_top[k]]);
  }
#endif

  /* Run through the tasks and mark as skip or not. */
  if (engine_marktasks(e))
    error("engine_marktasks failed after space_rebuild.");

  /* Print the status of the system */
  if (e->verbose) engine_print_task_counts(e);

  /* Clear the counters of updates since the last rebuild */
  e->updates_since_rebuild = 0;
  e->g_updates_since_rebuild = 0;
  e->s_updates_since_rebuild = 0;
  e->b_updates_since_rebuild = 0;

  /* Flag that a rebuild has taken place */
  e->step_props |= engine_step_prop_rebuild;

  if (e->verbose)
    message("took %.3f %s.", clocks_from_ticks(getticks() - tic),
            clocks_getunit());
}

/**
 * @brief Prepare the #engine by re-building the cells and tasks.
 *
 * @param e The #engine to prepare.
 */
void engine_prepare(struct engine *e) {

  TIMER_TIC2;
  const ticks tic = getticks();

  int drifted_all = 0;
  int repartitioned = 0;

  /* Unskip active tasks and check for rebuild */
  if (!e->forcerebuild && !e->forcerepart && !e->restarting) engine_unskip(e);

  const ticks tic3 = getticks();

#ifdef WITH_MPI
  MPI_Allreduce(MPI_IN_PLACE, &e->forcerebuild, 1, MPI_INT, MPI_MAX,
                MPI_COMM_WORLD);
#endif

  if (e->verbose)
    message("Communicating rebuild flag took %.3f %s.",
            clocks_from_ticks(getticks() - tic3), clocks_getunit());

  /* Do we need repartitioning ? */
  if (e->forcerepart) {

    /* Let's start by drifting everybody to the current time */
    engine_drift_all(e, /*drift_mpole=*/0);
    drifted_all = 1;

    /* And repartition */
    engine_repartition(e);
    repartitioned = 1;
  }

  /* Do we need rebuilding ? */
  if (e->forcerebuild) {

    /* Let's start by drifting everybody to the current time */
    if (!e->restarting && !drifted_all) engine_drift_all(e, /*drift_mpole=*/0);

    /* And rebuild */
    engine_rebuild(e, repartitioned, 0);
  }

#ifdef SWIFT_DEBUG_CHECKS
  if (e->forcerepart || e->forcerebuild) {
    /* Check that all cells have been drifted to the current time.
     * That can include cells that have not previously been active on this
     * rank. Skip if haven't got any cells (yet). */
    if (e->s->cells_top != NULL)
      space_check_drift_point(e->s, e->ti_current,
                              e->policy & engine_policy_self_gravity);
  }
#endif

  /* Re-rank the tasks every now and then. XXX this never executes. */
  if (e->tasks_age % engine_tasksreweight == 1) {
    scheduler_reweight(&e->sched, e->verbose);
  }
  e->tasks_age += 1;

  TIMER_TOC2(timer_prepare);

  if (e->verbose)
    message("took %.3f %s (including unskip, rebuild and reweight).",
            clocks_from_ticks(getticks() - tic), clocks_getunit());
}

/**
 * @brief Implements a barrier for the #runner threads.
 *
 * @param e The #engine.
 */
void engine_barrier(struct engine *e) {

  /* Wait at the wait barrier. */
  swift_barrier_wait(&e->wait_barrier);

  /* Wait at the run barrier. */
  swift_barrier_wait(&e->run_barrier);
}

/**
 * @brief Recursive function gathering end-of-step data.
 *
 * We recurse until we encounter a timestep or time-step MPI recv task
 * as the values will have been set at that level. We then bring these
 * values upwards.
 *
 * @param c The #cell to recurse into.
 * @param e The #engine.
 */
void engine_collect_end_of_step_recurse_hydro(struct cell *c,
                                              const struct engine *e) {

/* Skip super-cells (Their values are already set) */
#ifdef WITH_MPI
  if (c->timestep != NULL || c->mpi.hydro.recv_ti != NULL) return;
#else
  if (c->timestep != NULL) return;
#endif /* WITH_MPI */

#ifdef SWIFT_DEBUG_CHECKS
    /* if (!c->split) error("Reached a leaf without finding a time-step task!
     * c->depth=%d c->maxdepth=%d c->count=%d c->node=%d", */
    /* 		       c->depth, c->maxdepth, c->hydro.count, c->nodeID); */
#endif

  /* Counters for the different quantities. */
  size_t updated = 0, inhibited = 0;
  integertime_t ti_hydro_end_min = max_nr_timesteps, ti_hydro_end_max = 0,
                ti_hydro_beg_max = 0;

  /* Local Star formation history properties */
  struct star_formation_history sfh_updated;

  /* Initialize the star formation structs */
  star_formation_logger_init_engine(&sfh_updated);

  /* Collect the values from the progeny. */
  for (int k = 0; k < 8; k++) {
    struct cell *cp = c->progeny[k];
    if (cp != NULL && cp->hydro.count > 0) {

      /* Recurse */
      engine_collect_end_of_step_recurse_hydro(cp, e);

      /* And update */
      ti_hydro_end_min = min(ti_hydro_end_min, cp->hydro.ti_end_min);
      ti_hydro_end_max = max(ti_hydro_end_max, cp->hydro.ti_end_max);
      ti_hydro_beg_max = max(ti_hydro_beg_max, cp->hydro.ti_beg_max);

      updated += cp->hydro.updated;
      inhibited += cp->hydro.inhibited;

      /* Check if the cell is inactive and in that case reorder the SFH */
      if (!cell_is_starting_hydro(cp,e)){ 
        star_formation_logger_log_inactive_cell(&cp->stars.sfh);
      }

      /* Add the star formation history in this cell to sfh_updated */
      star_formation_logger_add(cp, &sfh_updated);

      /* Collected, so clear for next time. */
      cp->hydro.updated = 0;
    }
  }

  /* Store the collected values in the cell. */
  c->hydro.ti_end_min = ti_hydro_end_min;
  c->hydro.ti_end_max = ti_hydro_end_max;
  c->hydro.ti_beg_max = ti_hydro_beg_max;
  c->hydro.updated = updated;
  c->hydro.inhibited = inhibited;

  /* Store the star formation history in the parent cell */
  star_formation_logger_assign(c, &sfh_updated);
}

/**
 * @brief Recursive function gathering end-of-step data.
 *
 * We recurse until we encounter a timestep or time-step MPI recv task
 * as the values will have been set at that level. We then bring these
 * values upwards.
 *
 * @param c The #cell to recurse into.
 * @param e The #engine.
 */
void engine_collect_end_of_step_recurse_grav(struct cell *c,
                                             const struct engine *e) {

/* Skip super-cells (Their values are already set) */
#ifdef WITH_MPI
  if (c->timestep != NULL || c->mpi.grav.recv_ti != NULL) return;
#else
  if (c->timestep != NULL) return;
#endif /* WITH_MPI */

#ifdef SWIFT_DEBUG_CHECKS
    //  if (!c->split) error("Reached a leaf without finding a time-step
    //  task!");
#endif

  /* Counters for the different quantities. */
  size_t updated = 0, inhibited = 0;
  integertime_t ti_grav_end_min = max_nr_timesteps, ti_grav_end_max = 0,
                ti_grav_beg_max = 0;

  /* Collect the values from the progeny. */
  for (int k = 0; k < 8; k++) {
    struct cell *cp = c->progeny[k];
    if (cp != NULL && cp->grav.count > 0) {

      /* Recurse */
      engine_collect_end_of_step_recurse_grav(cp, e);

      /* And update */
      ti_grav_end_min = min(ti_grav_end_min, cp->grav.ti_end_min);
      ti_grav_end_max = max(ti_grav_end_max, cp->grav.ti_end_max);
      ti_grav_beg_max = max(ti_grav_beg_max, cp->grav.ti_beg_max);

      updated += cp->grav.updated;
      inhibited += cp->grav.inhibited;

      /* Collected, so clear for next time. */
      cp->grav.updated = 0;
    }
  }

  /* Store the collected values in the cell. */
  c->grav.ti_end_min = ti_grav_end_min;
  c->grav.ti_end_max = ti_grav_end_max;
  c->grav.ti_beg_max = ti_grav_beg_max;
  c->grav.updated = updated;
  c->grav.inhibited = inhibited;
}

/**
 * @brief Recursive function gathering end-of-step data.
 *
 * We recurse until we encounter a timestep or time-step MPI recv task
 * as the values will have been set at that level. We then bring these
 * values upwards.
 *
 * @param c The #cell to recurse into.
 * @param e The #engine.
 */
void engine_collect_end_of_step_recurse_stars(struct cell *c,
                                              const struct engine *e) {

/* Skip super-cells (Their values are already set) */
#ifdef WITH_MPI
  if (c->timestep != NULL || c->mpi.stars.recv_ti != NULL) return;
#else
  if (c->timestep != NULL) return;
#endif /* WITH_MPI */

#ifdef SWIFT_DEBUG_CHECKS
    // if (!c->split) error("Reached a leaf without finding a time-step task!");
#endif

  /* Counters for the different quantities. */
  size_t updated = 0, inhibited = 0;
  integertime_t ti_stars_end_min = max_nr_timesteps, ti_stars_end_max = 0,
                ti_stars_beg_max = 0;

  /* Collect the values from the progeny. */
  for (int k = 0; k < 8; k++) {
    struct cell *cp = c->progeny[k];
    if (cp != NULL && cp->stars.count > 0) {

      /* Recurse */
      engine_collect_end_of_step_recurse_stars(cp, e);

      /* And update */
      ti_stars_end_min = min(ti_stars_end_min, cp->stars.ti_end_min);
      ti_stars_end_max = max(ti_stars_end_max, cp->stars.ti_end_max);
      ti_stars_beg_max = max(ti_stars_beg_max, cp->stars.ti_beg_max);

      updated += cp->stars.updated;
      inhibited += cp->stars.inhibited;

      /* Collected, so clear for next time. */
      cp->stars.updated = 0;
    }
  }

  /* Store the collected values in the cell. */
  c->stars.ti_end_min = ti_stars_end_min;
  c->stars.ti_end_max = ti_stars_end_max;
  c->stars.ti_beg_max = ti_stars_beg_max;
}

/**
 * @brief Recursive function gathering end-of-step data.
 *
 * We recurse until we encounter a timestep or time-step MPI recv task
 * as the values will have been set at that level. We then bring these
 * values upwards.
 *
 * @param c The #cell to recurse into.
 * @param e The #engine.
 */
void engine_collect_end_of_step_recurse_black_holes(struct cell *c,
                                                    const struct engine *e) {

/* Skip super-cells (Their values are already set) */
#ifdef WITH_MPI
  // MATTHIEU
  if (c->timestep != NULL)
    return;  // || c->mpi.black_holes.recv_ti != NULL) return;
#else
  if (c->timestep != NULL) return;
#endif /* WITH_MPI */

#ifdef SWIFT_DEBUG_CHECKS
    // if (!c->split) error("Reached a leaf without finding a time-step task!");
#endif

  /* Counters for the different quantities. */
  size_t updated = 0, inhibited = 0;
  integertime_t ti_black_holes_end_min = max_nr_timesteps,
                ti_black_holes_end_max = 0, ti_black_holes_beg_max = 0;

  /* Collect the values from the progeny. */
  for (int k = 0; k < 8; k++) {
    struct cell *cp = c->progeny[k];
    if (cp != NULL && cp->black_holes.count > 0) {

      /* Recurse */
      engine_collect_end_of_step_recurse_black_holes(cp, e);

      /* And update */
      ti_black_holes_end_min =
          min(ti_black_holes_end_min, cp->black_holes.ti_end_min);
      ti_black_holes_end_max =
          max(ti_black_holes_end_max, cp->black_holes.ti_end_max);
      ti_black_holes_beg_max =
          max(ti_black_holes_beg_max, cp->black_holes.ti_beg_max);

      updated += cp->black_holes.updated;
      inhibited += cp->black_holes.inhibited;

      /* Collected, so clear for next time. */
      cp->black_holes.updated = 0;
    }
  }

  /* Store the collected values in the cell. */
  c->black_holes.ti_end_min = ti_black_holes_end_min;
  c->black_holes.ti_end_max = ti_black_holes_end_max;
  c->black_holes.ti_beg_max = ti_black_holes_beg_max;
  c->black_holes.updated = updated;
  c->black_holes.inhibited = inhibited;
}

/**
 * @brief Mapping function to collect the data from the end of the step
 *
 * This function will call a recursive function on all the top-level cells
 * to collect the information we are after.
 *
 * @param map_data The list of cells with tasks on this node.
 * @param num_elements The number of elements in the list this thread will work
 * on.
 * @param extra_data The #engine.
 */
void engine_collect_end_of_step_mapper(void *map_data, int num_elements,
                                       void *extra_data) {

  struct end_of_step_data *data = (struct end_of_step_data *)extra_data;
  const struct engine *e = data->e;
  const int with_hydro = (e->policy & engine_policy_hydro);
  const int with_self_grav = (e->policy & engine_policy_self_gravity);
  const int with_ext_grav = (e->policy & engine_policy_external_gravity);
  const int with_grav = (with_self_grav || with_ext_grav);
  const int with_stars = (e->policy & engine_policy_stars);
  const int with_black_holes = (e->policy & engine_policy_black_holes);
  struct space *s = e->s;
  int *local_cells = (int *)map_data;
  struct star_formation_history *sfh_top = &data->sfh;

  /* Local collectible */
  size_t updated = 0, g_updated = 0, s_updated = 0, b_updated = 0;
  size_t inhibited = 0, g_inhibited = 0, s_inhibited = 0, b_inhibited = 0;
  integertime_t ti_hydro_end_min = max_nr_timesteps, ti_hydro_end_max = 0,
                ti_hydro_beg_max = 0;
  integertime_t ti_gravity_end_min = max_nr_timesteps, ti_gravity_end_max = 0,
                ti_gravity_beg_max = 0;
  integertime_t ti_stars_end_min = max_nr_timesteps, ti_stars_end_max = 0,
                ti_stars_beg_max = 0;
  integertime_t ti_black_holes_end_min = max_nr_timesteps,
                ti_black_holes_end_max = 0, ti_black_holes_beg_max = 0;

  /* Local Star formation history properties */
  struct star_formation_history sfh_updated;

  /* Initialize the star formation structs for this engine to zero */
  star_formation_logger_init_engine(&sfh_updated);

  for (int ind = 0; ind < num_elements; ind++) {
    struct cell *c = &s->cells_top[local_cells[ind]];

    if (c->hydro.count > 0 || c->grav.count > 0 || c->stars.count > 0 ||
        c->black_holes.count > 0) {

      /* Make the top-cells recurse */
      if (with_hydro) {
        engine_collect_end_of_step_recurse_hydro(c, e);
      }
      if (with_grav) {
        engine_collect_end_of_step_recurse_grav(c, e);
      }
      if (with_stars) {
        engine_collect_end_of_step_recurse_stars(c, e);
      }
      if (with_black_holes) {
        engine_collect_end_of_step_recurse_black_holes(c, e);
      }

      /* And aggregate */
      if (c->hydro.ti_end_min > e->ti_current)
        ti_hydro_end_min = min(ti_hydro_end_min, c->hydro.ti_end_min);
      ti_hydro_end_max = max(ti_hydro_end_max, c->hydro.ti_end_max);
      ti_hydro_beg_max = max(ti_hydro_beg_max, c->hydro.ti_beg_max);

      if (c->grav.ti_end_min > e->ti_current)
        ti_gravity_end_min = min(ti_gravity_end_min, c->grav.ti_end_min);
      ti_gravity_end_max = max(ti_gravity_end_max, c->grav.ti_end_max);
      ti_gravity_beg_max = max(ti_gravity_beg_max, c->grav.ti_beg_max);

      if (c->stars.ti_end_min > e->ti_current)
        ti_stars_end_min = min(ti_stars_end_min, c->stars.ti_end_min);
      ti_stars_end_max = max(ti_stars_end_max, c->stars.ti_end_max);
      ti_stars_beg_max = max(ti_stars_beg_max, c->stars.ti_beg_max);

      if (c->black_holes.ti_end_min > e->ti_current)
        ti_black_holes_end_min =
            min(ti_black_holes_end_min, c->black_holes.ti_end_min);
      ti_black_holes_end_max =
          max(ti_black_holes_end_max, c->black_holes.ti_end_max);
      ti_black_holes_beg_max =
          max(ti_black_holes_beg_max, c->black_holes.ti_beg_max);

      updated += c->hydro.updated;
      g_updated += c->grav.updated;
      s_updated += c->stars.updated;
      b_updated += c->black_holes.updated;

      inhibited += c->hydro.inhibited;
      g_inhibited += c->grav.inhibited;
      s_inhibited += c->stars.inhibited;
      b_inhibited += c->black_holes.inhibited;

      /* Check if the cell is inactive and in that case reorder the SFH */
      if (!cell_is_starting_hydro(c,e)){ 
        star_formation_logger_log_inactive_cell(&c->stars.sfh);
      }

      /* Get the star formation history from the current cell and store it in
       * the star formation history struct */
      star_formation_logger_add(c, &sfh_updated);

      /* Collected, so clear for next time. */
      c->hydro.updated = 0;
      c->grav.updated = 0;
      c->stars.updated = 0;
      c->black_holes.updated = 0;
    }
  }

  /* Let's write back to the global data.
   * We use the space lock to garanty single access*/
  if (lock_lock(&s->lock) == 0) {
    data->updated += updated;
    data->g_updated += g_updated;
    data->s_updated += s_updated;
    data->b_updated += b_updated;

    data->inhibited += inhibited;
    data->g_inhibited += g_inhibited;
    data->s_inhibited += s_inhibited;
    data->b_inhibited += b_inhibited;

    /* Add the SFH information from this engine to the global data */
    star_formation_logger_log_progeny_cell(sfh_top, &sfh_updated);

    if (ti_hydro_end_min > e->ti_current)
      data->ti_hydro_end_min = min(ti_hydro_end_min, data->ti_hydro_end_min);
    data->ti_hydro_end_max = max(ti_hydro_end_max, data->ti_hydro_end_max);
    data->ti_hydro_beg_max = max(ti_hydro_beg_max, data->ti_hydro_beg_max);

    if (ti_gravity_end_min > e->ti_current)
      data->ti_gravity_end_min =
          min(ti_gravity_end_min, data->ti_gravity_end_min);
    data->ti_gravity_end_max =
        max(ti_gravity_end_max, data->ti_gravity_end_max);
    data->ti_gravity_beg_max =
        max(ti_gravity_beg_max, data->ti_gravity_beg_max);

    if (ti_stars_end_min > e->ti_current)
      data->ti_stars_end_min = min(ti_stars_end_min, data->ti_stars_end_min);
    data->ti_stars_end_max = max(ti_stars_end_max, data->ti_stars_end_max);
    data->ti_stars_beg_max = max(ti_stars_beg_max, data->ti_stars_beg_max);

    if (ti_black_holes_end_min > e->ti_current)
      data->ti_black_holes_end_min =
          min(ti_black_holes_end_min, data->ti_black_holes_end_min);
    data->ti_black_holes_end_max =
        max(ti_black_holes_end_max, data->ti_black_holes_end_max);
    data->ti_black_holes_beg_max =
        max(ti_black_holes_beg_max, data->ti_black_holes_beg_max);
  }

  if (lock_unlock(&s->lock) != 0) error("Failed to unlock the space");
}

/**
 * @brief Collects the next time-step and rebuild flag.
 *
 * The next time-step is determined by making each super-cell recurse to
 * collect the minimal of ti_end and the number of updated particles.  When in
 * MPI mode this routines reduces these across all nodes and also collects the
 * forcerebuild flag -- this is so that we only use a single collective MPI
 * call per step for all these values.
 *
 * Note that the results are stored in e->collect_group1 struct not in the
 * engine fields, unless apply is true. These can be applied field-by-field
 * or all at once using collectgroup1_copy();
 *
 * @param e The #engine.
 * @param apply whether to apply the results to the engine or just keep in the
 *              group1 struct.
 */
void engine_collect_end_of_step(struct engine *e, int apply) {

  const ticks tic = getticks();
  struct space *s = e->s;
  struct end_of_step_data data;
  data.updated = 0, data.g_updated = 0, data.s_updated = 0, data.b_updated = 0;
  data.inhibited = 0, data.g_inhibited = 0, data.s_inhibited = 0,
  data.b_inhibited = 0;
  data.ti_hydro_end_min = max_nr_timesteps, data.ti_hydro_end_max = 0,
  data.ti_hydro_beg_max = 0;
  data.ti_gravity_end_min = max_nr_timesteps, data.ti_gravity_end_max = 0,
  data.ti_gravity_beg_max = 0;
  data.ti_stars_end_min = max_nr_timesteps, data.ti_stars_end_max = 0,
  data.ti_stars_beg_max = 0;
  data.ti_black_holes_end_min = max_nr_timesteps,
  data.ti_black_holes_end_max = 0, data.ti_black_holes_beg_max = 0;
  data.e = e;

  /* Initialize the total SFH of the simulation to zero */
  star_formation_logger_init_engine(&data.sfh);

  /* Collect information from the local top-level cells */
  threadpool_map(&e->threadpool, engine_collect_end_of_step_mapper,
                 s->local_cells_with_tasks_top, s->nr_local_cells_with_tasks,
                 sizeof(int), 0, &data);

  /* Store the local number of inhibited particles */
  s->nr_inhibited_parts = data.inhibited;
  s->nr_inhibited_gparts = data.g_inhibited;
  s->nr_inhibited_sparts = data.s_inhibited;
  s->nr_inhibited_bparts = data.b_inhibited;

  /* Store these in the temporary collection group. */
  collectgroup1_init(
      &e->collect_group1, data.updated, data.g_updated, data.s_updated,
      data.b_updated, data.inhibited, data.g_inhibited, data.s_inhibited,
      data.b_inhibited, data.ti_hydro_end_min, data.ti_hydro_end_max,
      data.ti_hydro_beg_max, data.ti_gravity_end_min, data.ti_gravity_end_max,
      data.ti_gravity_beg_max, data.ti_stars_end_min, data.ti_stars_end_max,
      data.ti_stars_beg_max, data.ti_black_holes_end_min,
      data.ti_black_holes_end_max, data.ti_black_holes_beg_max, e->forcerebuild,
      e->s->tot_cells, e->sched.nr_tasks,
      (float)e->sched.nr_tasks / (float)e->s->tot_cells, data.sfh);

/* Aggregate collective data from the different nodes for this step. */
#ifdef WITH_MPI
  collectgroup1_reduce(&e->collect_group1);

#ifdef SWIFT_DEBUG_CHECKS
  {
    /* Check the above using the original MPI calls. */
    integertime_t in_i[2], out_i[2];
    in_i[0] = 0;
    in_i[1] = 0;
    out_i[0] = data.ti_hydro_end_min;
    out_i[1] = data.ti_gravity_end_min;
    if (MPI_Allreduce(out_i, in_i, 2, MPI_LONG_LONG_INT, MPI_MIN,
                      MPI_COMM_WORLD) != MPI_SUCCESS)
      error("Failed to aggregate ti_end_min.");
    if (in_i[0] != (long long)e->collect_group1.ti_hydro_end_min)
      error("Failed to get same ti_hydro_end_min, is %lld, should be %lld",
            in_i[0], e->collect_group1.ti_hydro_end_min);
    if (in_i[1] != (long long)e->collect_group1.ti_gravity_end_min)
      error("Failed to get same ti_gravity_end_min, is %lld, should be %lld",
            in_i[1], e->collect_group1.ti_gravity_end_min);

    long long in_ll[3], out_ll[3];
    out_ll[0] = data.updated;
    out_ll[1] = data.g_updated;
    out_ll[2] = data.s_updated;
    if (MPI_Allreduce(out_ll, in_ll, 3, MPI_LONG_LONG_INT, MPI_SUM,
                      MPI_COMM_WORLD) != MPI_SUCCESS)
      error("Failed to aggregate particle counts.");
    if (in_ll[0] != (long long)e->collect_group1.updated)
      error("Failed to get same updated, is %lld, should be %lld", in_ll[0],
            e->collect_group1.updated);
    if (in_ll[1] != (long long)e->collect_group1.g_updated)
      error("Failed to get same g_updated, is %lld, should be %lld", in_ll[1],
            e->collect_group1.g_updated);
    if (in_ll[2] != (long long)e->collect_group1.s_updated)
      error("Failed to get same s_updated, is %lld, should be %lld", in_ll[2],
            e->collect_group1.s_updated);

    out_ll[0] = data.inhibited;
    out_ll[1] = data.g_inhibited;
    out_ll[2] = data.s_inhibited;
    if (MPI_Allreduce(out_ll, in_ll, 3, MPI_LONG_LONG_INT, MPI_SUM,
                      MPI_COMM_WORLD) != MPI_SUCCESS)
      error("Failed to aggregate particle counts.");
    if (in_ll[0] != (long long)e->collect_group1.inhibited)
      error("Failed to get same inhibited, is %lld, should be %lld", in_ll[0],
            e->collect_group1.inhibited);
    if (in_ll[1] != (long long)e->collect_group1.g_inhibited)
      error("Failed to get same g_inhibited, is %lld, should be %lld", in_ll[1],
            e->collect_group1.g_inhibited);
    if (in_ll[2] != (long long)e->collect_group1.s_inhibited)
      error("Failed to get same s_inhibited, is %lld, should be %lld", in_ll[2],
            e->collect_group1.s_inhibited);

    int buff = 0;
    if (MPI_Allreduce(&e->forcerebuild, &buff, 1, MPI_INT, MPI_MAX,
                      MPI_COMM_WORLD) != MPI_SUCCESS)
      error("Failed to aggregate the rebuild flag across nodes.");
    if (!!buff != !!e->collect_group1.forcerebuild)
      error(
          "Failed to get same rebuild flag from all nodes, is %d,"
          "should be %d",
          buff, e->collect_group1.forcerebuild);
  }
#endif
#endif

  /* Apply to the engine, if requested. */
  if (apply) collectgroup1_apply(&e->collect_group1, e);

  if (e->verbose)
    message("took %.3f %s.", clocks_from_ticks(getticks() - tic),
            clocks_getunit());
}

/**
 * @brief Print the conserved quantities statistics to a log file
 *
 * @param e The #engine.
 */
void engine_print_stats(struct engine *e) {

  const ticks tic = getticks();

#ifdef SWIFT_DEBUG_CHECKS
  /* Check that all cells have been drifted to the current time.
   * That can include cells that have not
   * previously been active on this rank. */
  space_check_drift_point(e->s, e->ti_current, /*chek_mpoles=*/0);

  /* Be verbose about this */
  if (e->nodeID == 0) {
    if (e->policy & engine_policy_cosmology)
      message("Saving statistics at a=%e",
              exp(e->ti_current * e->time_base) * e->cosmology->a_begin);
    else
      message("Saving statistics at t=%e",
              e->ti_current * e->time_base + e->time_begin);
  }
#else
  if (e->verbose) {
    if (e->policy & engine_policy_cosmology)
      message("Saving statistics at a=%e",
              exp(e->ti_current * e->time_base) * e->cosmology->a_begin);
    else
      message("Saving statistics at t=%e",
              e->ti_current * e->time_base + e->time_begin);
  }
#endif

  struct statistics stats;
  stats_init(&stats);

  /* Collect the stats on this node */
  stats_collect(e->s, &stats);

/* Aggregate the data from the different nodes. */
#ifdef WITH_MPI
  struct statistics global_stats;
  stats_init(&global_stats);

  if (MPI_Reduce(&stats, &global_stats, 1, statistics_mpi_type,
                 statistics_mpi_reduce_op, 0, MPI_COMM_WORLD) != MPI_SUCCESS)
    error("Failed to aggregate stats.");
#else
  struct statistics global_stats = stats;
#endif

  /* Finalize operations */
  stats_finalize(&stats);

  /* Print info */
  if (e->nodeID == 0)
    stats_print_to_file(e->file_stats, &global_stats, e->time);

  /* Flag that we dumped some statistics */
  e->step_props |= engine_step_prop_statistics;

  if (e->verbose)
    message("took %.3f %s.", clocks_from_ticks(getticks() - tic),
            clocks_getunit());
}

/**
 * @brief Sets all the force, drift and kick tasks to be skipped.
 *
 * @param e The #engine to act on.
 */
void engine_skip_force_and_kick(struct engine *e) {

  struct task *tasks = e->sched.tasks;
  const int nr_tasks = e->sched.nr_tasks;

  for (int i = 0; i < nr_tasks; ++i) {

    struct task *t = &tasks[i];

    /* Skip everything that updates the particles */
    if (t->type == task_type_drift_part || t->type == task_type_drift_gpart ||
        t->type == task_type_drift_spart || t->type == task_type_kick1 ||
        t->type == task_type_kick2 || t->type == task_type_timestep ||
        t->type == task_type_timestep_limiter ||
        t->subtype == task_subtype_force ||
        t->subtype == task_subtype_limiter || t->subtype == task_subtype_grav ||
        t->type == task_type_end_hydro_force ||
        t->type == task_type_end_grav_force ||
        t->type == task_type_grav_long_range || t->type == task_type_grav_mm ||
        t->type == task_type_grav_down || t->type == task_type_grav_down_in ||
        t->type == task_type_drift_gpart_out || t->type == task_type_cooling ||
        t->type == task_type_stars_in || t->type == task_type_stars_out ||
        t->type == task_type_star_formation ||
        t->type == task_type_extra_ghost ||
        t->subtype == task_subtype_gradient ||
        t->subtype == task_subtype_stars_feedback ||
        t->subtype == task_subtype_tend_part ||
        t->subtype == task_subtype_tend_gpart ||
        t->subtype == task_subtype_tend_spart ||
        t->subtype == task_subtype_rho || t->subtype == task_subtype_gpart)
      t->skip = 1;
  }

  /* Run through the cells and clear some flags. */
  space_map_cells_pre(e->s, 1, cell_clear_drift_flags, NULL);
  space_map_cells_pre(e->s, 1, cell_clear_limiter_flags, NULL);
}

/**
 * @brief Sets all the drift and first kick tasks to be skipped.
 *
 * @param e The #engine to act on.
 */
void engine_skip_drift(struct engine *e) {

  struct task *tasks = e->sched.tasks;
  const int nr_tasks = e->sched.nr_tasks;

  for (int i = 0; i < nr_tasks; ++i) {

    struct task *t = &tasks[i];

    /* Skip everything that moves the particles */
    if (t->type == task_type_drift_part || t->type == task_type_drift_gpart ||
        t->type == task_type_drift_spart)
      t->skip = 1;
  }

  /* Run through the cells and clear some flags. */
  space_map_cells_pre(e->s, 1, cell_clear_drift_flags, NULL);
}

/**
 * @brief Launch the runners.
 *
 * @param e The #engine.
 */
void engine_launch(struct engine *e) {
  const ticks tic = getticks();

#ifdef SWIFT_DEBUG_CHECKS
  /* Re-set all the cell task counters to 0 */
  space_reset_task_counters(e->s);
#endif

  /* Prepare the scheduler. */
  atomic_inc(&e->sched.waiting);

  /* Cry havoc and let loose the dogs of war. */
  swift_barrier_wait(&e->run_barrier);

  /* Load the tasks. */
  scheduler_start(&e->sched);

  /* Remove the safeguard. */
  pthread_mutex_lock(&e->sched.sleep_mutex);
  atomic_dec(&e->sched.waiting);
  pthread_cond_broadcast(&e->sched.sleep_cond);
  pthread_mutex_unlock(&e->sched.sleep_mutex);

  /* Sit back and wait for the runners to come home. */
  swift_barrier_wait(&e->wait_barrier);

  if (e->verbose)
    message("took %.3f %s.", clocks_from_ticks(getticks() - tic),
            clocks_getunit());
}

/**
 * @brief Calls the 'first init' function on the particles of all types.
 *
 * @param e The #engine.
 */
void engine_first_init_particles(struct engine *e) {

  const ticks tic = getticks();

  /* Set the particles in a state where they are ready for a run. */
  space_first_init_parts(e->s, e->verbose);
  space_first_init_gparts(e->s, e->verbose);
  space_first_init_sparts(e->s, e->verbose);
  space_first_init_bparts(e->s, e->verbose);

  if (e->verbose)
    message("took %.3f %s.", clocks_from_ticks(getticks() - tic),
            clocks_getunit());
}

/**
 * @brief Initialises the particles and set them in a state ready to move
 *forward in time.
 *
 * @param e The #engine
 * @param flag_entropy_ICs Did the 'Internal Energy' of the particles actually
 * contain entropy ?
 * @param clean_h_values Are we cleaning up the values of h before building
 * the tasks ?
 */
void engine_init_particles(struct engine *e, int flag_entropy_ICs,
                           int clean_h_values) {

  struct space *s = e->s;

  struct clocks_time time1, time2;
  clocks_gettime(&time1);

  /* Update the softening lengths */
  if (e->policy & engine_policy_self_gravity)
    gravity_props_update(e->gravity_properties, e->cosmology);

  /* Udpate the hydro properties */
  if (e->policy & engine_policy_hydro)
    hydro_props_update(e->hydro_properties, e->gravity_properties,
                       e->cosmology);

  /* Start by setting the particles in a good state */
  if (e->nodeID == 0) message("Setting particles to a valid state...");
  engine_first_init_particles(e);

  if (e->nodeID == 0) message("Computing initial gas densities.");

  /* Construct all cells and tasks to start everything */
  engine_rebuild(e, 0, clean_h_values);

  /* No time integration. We just want the density and ghosts */
  engine_skip_force_and_kick(e);

  /* Print the number of active tasks ? */
  if (e->verbose) engine_print_task_counts(e);

  /* Init the particle data (by hand). */
  space_init_parts(s, e->verbose);
  space_init_gparts(s, e->verbose);
  space_init_sparts(s, e->verbose);
  space_init_bparts(s, e->verbose);

  /* Update the cooling function */
  if ((e->policy & engine_policy_cooling) ||
      (e->policy & engine_policy_temperature))
    cooling_update(e->cosmology, e->cooling_func, e->s);

#ifdef WITH_LOGGER
  /* Mark the first time step in the particle logger file. */
  logger_log_timestamp(e->logger, e->ti_current, e->time,
                       &e->logger->timestamp_offset);
  /* Make sure that we have enough space in the particle logger file
   * to store the particles in current time step. */
  logger_ensure_size(e->logger, e->total_nr_parts, e->total_nr_gparts, 0);
#endif

  /* Now, launch the calculation */
  TIMER_TIC;
  engine_launch(e);
  TIMER_TOC(timer_runners);

  /* Apply some conversions (e.g. internal energy -> entropy) */
  if (!flag_entropy_ICs) {

    if (e->nodeID == 0) message("Converting internal energy variable.");

    space_convert_quantities(e->s, e->verbose);

    /* Correct what we did (e.g. in PE-SPH, need to recompute rho_bar) */
    if (hydro_need_extra_init_loop) {
      engine_marktasks(e);
      engine_skip_force_and_kick(e);
      engine_launch(e);
    }
  }

#ifdef SWIFT_DEBUG_CHECKS
  /* Check that we have the correct total mass in the top-level multipoles */
  long long num_gpart_mpole = 0;
  if (e->policy & engine_policy_self_gravity) {
    for (int i = 0; i < e->s->nr_cells; ++i)
      num_gpart_mpole += e->s->cells_top[i].grav.multipole->m_pole.num_gpart;
    if (num_gpart_mpole != e->total_nr_gparts)
      error(
          "Top-level multipoles don't contain the total number of gpart "
          "s->nr_gpart=%lld, "
          "m_poles=%lld",
          e->total_nr_gparts, num_gpart_mpole);
  }
#endif

  /* Now time to get ready for the first time-step */
  if (e->nodeID == 0) message("Running initial fake time-step.");

  /* Construct all cells again for a new round (need to update h_max) */
  engine_rebuild(e, 0, 0);

  /* No drift this time */
  engine_skip_drift(e);

  /* Init the particle data (by hand). */
  space_init_parts(e->s, e->verbose);
  space_init_gparts(e->s, e->verbose);
  space_init_sparts(e->s, e->verbose);
  space_init_bparts(e->s, e->verbose);

  /* Print the number of active tasks ? */
  if (e->verbose) engine_print_task_counts(e);

#ifdef SWIFT_GRAVITY_FORCE_CHECKS
  /* Run the brute-force gravity calculation for some gparts */
  if (e->policy & engine_policy_self_gravity)
    gravity_exact_force_compute(e->s, e);
#endif

  scheduler_write_dependencies(&e->sched, e->verbose);
  space_write_cell_hierarchy(e->s);
  if (e->nodeID == 0) scheduler_write_task_level(&e->sched);

  /* Run the 0th time-step */
  TIMER_TIC2;
  engine_launch(e);
  TIMER_TOC2(timer_runners);

#ifdef SWIFT_GRAVITY_FORCE_CHECKS
  /* Check the accuracy of the gravity calculation */
  if (e->policy & engine_policy_self_gravity)
    gravity_exact_force_check(e->s, e, 1e-1);
#endif

#ifdef SWIFT_DEBUG_CHECKS
  /* Make sure all woken-up particles have been processed */
  space_check_limiter(e->s);
#endif

  /* Recover the (integer) end of the next time-step */
  engine_collect_end_of_step(e, 1);

  /* Check if any particles have the same position. This is not
   * allowed (/0) so we abort.*/
  if (s->nr_parts > 0) {

    /* Sorting should put the same positions next to each other... */
    int failed = 0;
    double *prev_x = s->parts[0].x;
    long long *prev_id = &s->parts[0].id;
    for (size_t k = 1; k < s->nr_parts; k++) {

      /* Ignore fake buffer particles for on-the-fly creation */
      if (s->parts[k].time_bin == time_bin_not_created) continue;

      if (prev_x[0] == s->parts[k].x[0] && prev_x[1] == s->parts[k].x[1] &&
          prev_x[2] == s->parts[k].x[2]) {
        if (e->verbose)
          message("Two particles occupy location: %f %f %f id=%lld id=%lld",
                  prev_x[0], prev_x[1], prev_x[2], *prev_id, s->parts[k].id);
        failed++;
      }
      prev_x = s->parts[k].x;
      prev_id = &s->parts[k].id;
    }
    if (failed > 0)
      error(
          "Have %d particle pairs with the same locations.\n"
          "Cannot continue",
          failed);
  }

  /* Also check any gparts. This is not supposed to be fatal so only warn. */
  if (s->nr_gparts > 0) {
    int failed = 0;
    double *prev_x = s->gparts[0].x;
    for (size_t k = 1; k < s->nr_gparts; k++) {

      /* Ignore fake buffer particles for on-the-fly creation */
      if (s->gparts[k].time_bin == time_bin_not_created) continue;

      if (prev_x[0] == s->gparts[k].x[0] && prev_x[1] == s->gparts[k].x[1] &&
          prev_x[2] == s->gparts[k].x[2]) {
        if (e->verbose)
          message("Two gparts occupy location: %f %f %f / %f %f %f", prev_x[0],
                  prev_x[1], prev_x[2], s->gparts[k].x[0], s->gparts[k].x[1],
                  s->gparts[k].x[2]);
        failed++;
      }
      prev_x = s->gparts[k].x;
    }
    if (failed > 0)
      message(
          "WARNING: found %d gpart pairs at the same location. "
          "That is not optimal",
          failed);
  }

  /* Check the top-level cell h_max matches the particles as these can be
   * updated in the the ghost tasks (only a problem if the ICs estimates for h
   * are too small). Note this must be followed by a rebuild as sub-cells will
   * not be updated until that is done. */
  if (s->cells_top != NULL && s->nr_parts > 0) {
    for (int i = 0; i < s->nr_cells; i++) {
      struct cell *c = &s->cells_top[i];
      if (c->nodeID == engine_rank && c->hydro.count > 0) {
        float part_h_max = c->hydro.parts[0].h;
        for (int k = 1; k < c->hydro.count; k++) {
          if (c->hydro.parts[k].h > part_h_max)
            part_h_max = c->hydro.parts[k].h;
        }
        c->hydro.h_max = max(part_h_max, c->hydro.h_max);
      }
    }
  }

  if (s->cells_top != NULL && s->nr_sparts > 0) {
    for (int i = 0; i < s->nr_cells; i++) {
      struct cell *c = &s->cells_top[i];
      if (c->nodeID == engine_rank && c->stars.count > 0) {
        float spart_h_max = c->stars.parts[0].h;
        for (int k = 1; k < c->stars.count; k++) {
          if (c->stars.parts[k].h > spart_h_max)
            spart_h_max = c->stars.parts[k].h;
        }
        c->stars.h_max = max(spart_h_max, c->stars.h_max);
      }
    }
  }

  clocks_gettime(&time2);

#ifdef SWIFT_DEBUG_CHECKS
  space_check_timesteps(e->s);
  part_verify_links(e->s->parts, e->s->gparts, e->s->sparts, e->s->bparts,
                    e->s->nr_parts, e->s->nr_gparts, e->s->nr_sparts,
                    e->s->nr_bparts, e->verbose);
#endif

  /* Ready to go */
  e->step = 0;
  e->forcerebuild = 1;
  e->wallclock_time = (float)clocks_diff(&time1, &time2);

  if (e->verbose) message("took %.3f %s.", e->wallclock_time, clocks_getunit());
}

/**
 * @brief Let the #engine loose to compute the forces.
 *
 * @param e The #engine.
 */
void engine_step(struct engine *e) {

  TIMER_TIC2;

  struct clocks_time time1, time2;
  clocks_gettime(&time1);

  e->tic_step = getticks();

  if (e->nodeID == 0) {

    /* Print some information to the screen */
    printf(
        "  %6d %14e %12.7f %12.7f %14e %4d %4d %12lld %12lld %12lld %12lld "
        "%21.3f %6d\n",
        e->step, e->time, e->cosmology->a, e->cosmology->z, e->time_step,
        e->min_active_bin, e->max_active_bin, e->updates, e->g_updates,
<<<<<<< HEAD
        e->s_updates, e->wallclock_time, e->step_props);

=======
        e->s_updates, e->b_updates, e->wallclock_time, e->step_props);
>>>>>>> 5e6fee87
#ifdef SWIFT_DEBUG_CHECKS
    fflush(stdout);
#endif

    /* Write the star formation information to the file */
    if (e->policy & engine_policy_star_formation) {
      star_formation_logger_write_to_log_file(e->sfh_logger, e->time,
                                              e->cosmology->a, e->cosmology->z,
                                              e->sfh, e->step);

#ifdef SWIFT_DEBUG_CHECKS
      fflush(e->sfh_logger);
#endif
    }

    if (!e->restarting)
      fprintf(
          e->file_timesteps,
          "  %6d %14e %12.7f %12.7f %14e %4d %4d %12lld %12lld %12lld %12lld "
          "%21.3f %6d\n",
          e->step, e->time, e->cosmology->a, e->cosmology->z, e->time_step,
          e->min_active_bin, e->max_active_bin, e->updates, e->g_updates,
          e->s_updates, e->b_updates, e->wallclock_time, e->step_props);
#ifdef SWIFT_DEBUG_CHECKS
    fflush(e->file_timesteps);
#endif
  }

  /* We need some cells to exist but not the whole task stuff. */
  if (e->restarting) space_rebuild(e->s, 0, e->verbose);

  /* Move forward in time */
  e->ti_old = e->ti_current;
  e->ti_current = e->ti_end_min;
  e->max_active_bin = get_max_active_bin(e->ti_end_min);
  e->min_active_bin = get_min_active_bin(e->ti_current, e->ti_old);
  e->step += 1;
  engine_current_step = e->step;
  e->step_props = engine_step_prop_none;

  /* When restarting, move everyone to the current time. */
  if (e->restarting) engine_drift_all(e, /*drift_mpole=*/1);

  /* Get the physical value of the time and time-step size */
  if (e->policy & engine_policy_cosmology) {
    e->time_old = e->time;
    cosmology_update(e->cosmology, e->physical_constants, e->ti_current);
    e->time = e->cosmology->time;
    e->time_step = e->time - e->time_old;
  } else {
    e->time = e->ti_current * e->time_base + e->time_begin;
    e->time_old = e->ti_old * e->time_base + e->time_begin;
    e->time_step = (e->ti_current - e->ti_old) * e->time_base;
  }

  /* Update the cooling function */
  if ((e->policy & engine_policy_cooling) ||
      (e->policy & engine_policy_temperature))
    cooling_update(e->cosmology, e->cooling_func, e->s);

  /*****************************************************/
  /* OK, we now know what the next end of time-step is */
  /*****************************************************/

  /* Update the softening lengths */
  if (e->policy & engine_policy_self_gravity)
    gravity_props_update(e->gravity_properties, e->cosmology);

  /* Udpate the hydro properties */
  if (e->policy & engine_policy_hydro)
    hydro_props_update(e->hydro_properties, e->gravity_properties,
                       e->cosmology);

  /* Trigger a tree-rebuild if we passed the frequency threshold */
  if ((e->policy & engine_policy_self_gravity) &&
      ((double)e->g_updates_since_rebuild >
       ((double)e->total_nr_gparts) * e->gravity_properties->rebuild_frequency))
    e->forcerebuild = 1;

#ifdef WITH_LOGGER
  /* Mark the current time step in the particle logger file. */
  logger_log_timestamp(e->logger, e->ti_current, e->time,
                       &e->logger->timestamp_offset);
  /* Make sure that we have enough space in the particle logger file
   * to store the particles in current time step. */
  logger_ensure_size(e->logger, e->total_nr_parts, e->total_nr_gparts, 0);
#endif

  /* Are we drifting everything (a la Gadget/GIZMO) ? */
  if (e->policy & engine_policy_drift_all && !e->forcerebuild)
    engine_drift_all(e, /*drift_mpole=*/1);

  /* Are we reconstructing the multipoles or drifting them ?*/
  if ((e->policy & engine_policy_self_gravity) && !e->forcerebuild) {

    if (e->policy & engine_policy_reconstruct_mpoles)
      engine_reconstruct_multipoles(e);
    else
      engine_drift_top_multipoles(e);
  }

#ifdef WITH_MPI
  /* Repartition the space amongst the nodes? */
  engine_repartition_trigger(e);
#endif

  /* Prepare the tasks to be launched, rebuild or repartition if needed. */
  engine_prepare(e);

  /* Print the number of active tasks ? */
  if (e->verbose) engine_print_task_counts(e);

    /* Dump local cells and active particle counts. */
    // dumpCells("cells", 1, 0, 0, 0, e->s, e->nodeID, e->step);

#ifdef SWIFT_DEBUG_CHECKS
  /* Check that we have the correct total mass in the top-level multipoles */
  long long num_gpart_mpole = 0;
  if (e->policy & engine_policy_self_gravity) {
    for (int i = 0; i < e->s->nr_cells; ++i)
      num_gpart_mpole += e->s->cells_top[i].grav.multipole->m_pole.num_gpart;
    if (num_gpart_mpole != e->total_nr_gparts)
      error(
          "Multipoles don't contain the total number of gpart mpoles=%lld "
          "ngparts=%lld",
          num_gpart_mpole, e->total_nr_gparts);
  }
#endif

#ifdef SWIFT_GRAVITY_FORCE_CHECKS
  /* Run the brute-force gravity calculation for some gparts */
  if (e->policy & engine_policy_self_gravity)
    gravity_exact_force_compute(e->s, e);
#endif

  /* Start all the tasks. */
  TIMER_TIC;
  engine_launch(e);
  TIMER_TOC(timer_runners);

#ifdef SWIFT_GRAVITY_FORCE_CHECKS
  /* Check the accuracy of the gravity calculation */
  if (e->policy & engine_policy_self_gravity)
    gravity_exact_force_check(e->s, e, 1e-1);
#endif

#ifdef SWIFT_DEBUG_CHECKS
  /* Make sure all woken-up particles have been processed */
  space_check_limiter(e->s);
#endif

  /* Collect information about the next time-step */
  engine_collect_end_of_step(e, 1);
  e->forcerebuild = e->collect_group1.forcerebuild;
  e->updates_since_rebuild += e->collect_group1.updated;
  e->g_updates_since_rebuild += e->collect_group1.g_updated;
  e->s_updates_since_rebuild += e->collect_group1.s_updated;
  e->b_updates_since_rebuild += e->collect_group1.b_updated;

#ifdef SWIFT_DEBUG_CHECKS
  if (e->ti_end_min == e->ti_current && e->ti_end_min < max_nr_timesteps)
    error("Obtained a time-step of size 0");
#endif

  /********************************************************/
  /* OK, we are done with the regular stuff. Time for i/o */
  /********************************************************/

  /* Create a restart file if needed. */
  engine_dump_restarts(e, 0, e->restart_onexit && engine_is_done(e));

  engine_check_for_dumps(e);

  TIMER_TOC2(timer_step);

  clocks_gettime(&time2);
  e->wallclock_time = (float)clocks_diff(&time1, &time2);

  /* Time in ticks at the end of this step. */
  e->toc_step = getticks();
}

/**
 * @brief Check whether any kind of i/o has to be performed during this
 * step.
 *
 * This includes snapshots, stats and halo finder. We also handle the case
 * of multiple outputs between two steps.
 *
 * @param e The #engine.
 */
void engine_check_for_dumps(struct engine *e) {

  const int with_cosmology = (e->policy & engine_policy_cosmology);
  const int with_stf = (e->policy & engine_policy_structure_finding);

  /* What kind of output are we getting? */
  enum output_type {
    output_none,
    output_snapshot,
    output_statistics,
    output_stf
  };

  /* What kind of output do we want? And at which time ?
   * Find the earliest output (amongst all kinds) that takes place
   * before the next time-step */
  enum output_type type = output_none;
  integertime_t ti_output = max_nr_timesteps;

  /* Save some statistics ? */
  if (e->ti_end_min > e->ti_next_stats && e->ti_next_stats > 0) {
    if (e->ti_next_stats < ti_output) {
      ti_output = e->ti_next_stats;
      type = output_statistics;
    }
  }

  /* Do we want a snapshot? */
  if (e->ti_end_min > e->ti_next_snapshot && e->ti_next_snapshot > 0) {
    if (e->ti_next_snapshot < ti_output) {
      ti_output = e->ti_next_snapshot;
      type = output_snapshot;
    }
  }

  /* Do we want to perform structure finding? */
  if (with_stf) {
    if (e->ti_end_min > e->ti_next_stf && e->ti_next_stf > 0) {
      if (e->ti_next_stf < ti_output) {
        ti_output = e->ti_next_stf;
        type = output_stf;
      }
    }
  }

  /* Store information before attempting extra dump-related drifts */
  const integertime_t ti_current = e->ti_current;
  const timebin_t max_active_bin = e->max_active_bin;
  const double time = e->time;

  while (type != output_none) {

    /* Let's fake that we are at the dump time */
    e->ti_current = ti_output;
    e->max_active_bin = 0;
    if (with_cosmology) {
      cosmology_update(e->cosmology, e->physical_constants, e->ti_current);
      e->time = e->cosmology->time;
    } else {
      e->time = ti_output * e->time_base + e->time_begin;
    }

    /* Drift everyone */
    engine_drift_all(e, /*drift_mpole=*/0);

    /* Write some form of output */
    switch (type) {
      case output_snapshot:

        /* Do we want a corresponding VELOCIraptor output? */
        if (with_stf && e->snapshot_invoke_stf) {

#ifdef HAVE_VELOCIRAPTOR
          velociraptor_invoke(e, /*linked_with_snap=*/1);
          e->step_props |= engine_step_prop_stf;
#else
          error(
              "Asking for a VELOCIraptor output but SWIFT was compiled without "
              "the interface!");
#endif
        }

          /* Dump... */
#ifdef WITH_LOGGER
        /* Write a file containing the offsets in the particle logger. */
        engine_dump_index(e);
#else
        engine_dump_snapshot(e);
#endif

        /* Free the memory allocated for VELOCIraptor i/o. */
        if (with_stf && e->snapshot_invoke_stf) {
#ifdef HAVE_VELOCIRAPTOR
          swift_free("gpart_group_data", e->s->gpart_group_data);
          e->s->gpart_group_data = NULL;
#endif
        }

        /* ... and find the next output time */
        engine_compute_next_snapshot_time(e);
        break;

      case output_statistics:

        /* Dump */
        engine_print_stats(e);

        /* and move on */
        engine_compute_next_statistics_time(e);

        break;

      case output_stf:

#ifdef HAVE_VELOCIRAPTOR
        /* Unleash the raptor! */
        velociraptor_invoke(e, /*linked_with_snap=*/0);
        e->step_props |= engine_step_prop_stf;

        /* ... and find the next output time */
        engine_compute_next_stf_time(e);
#else
        error(
            "Asking for a VELOCIraptor output but SWIFT was compiled without "
            "the interface!");
#endif
        break;

      default:
        error("Invalid dump type");
    }

    /* We need to see whether whether we are in the pathological case
     * where there can be another dump before the next step. */

    type = output_none;
    ti_output = max_nr_timesteps;

    /* Save some statistics ? */
    if (e->ti_end_min > e->ti_next_stats && e->ti_next_stats > 0) {
      if (e->ti_next_stats < ti_output) {
        ti_output = e->ti_next_stats;
        type = output_statistics;
      }
    }

    /* Do we want a snapshot? */
    if (e->ti_end_min > e->ti_next_snapshot && e->ti_next_snapshot > 0) {
      if (e->ti_next_snapshot < ti_output) {
        ti_output = e->ti_next_snapshot;
        type = output_snapshot;
      }
    }

    /* Do we want to perform structure finding? */
    if (with_stf) {
      if (e->ti_end_min > e->ti_next_stf && e->ti_next_stf > 0) {
        if (e->ti_next_stf < ti_output) {
          ti_output = e->ti_next_stf;
          type = output_stf;
        }
      }
    }

  } /* While loop over output types */

  /* Restore the information we stored */
  e->ti_current = ti_current;
  if (e->policy & engine_policy_cosmology)
    cosmology_update(e->cosmology, e->physical_constants, e->ti_current);
  e->max_active_bin = max_active_bin;
  e->time = time;
}

/**
 * @brief dump restart files if it is time to do so and dumps are enabled.
 *
 * @param e the engine.
 * @param drifted_all true if a drift_all has just been performed.
 * @param force force a dump, if dumping is enabled.
 */
void engine_dump_restarts(struct engine *e, int drifted_all, int force) {

  if (e->restart_dump) {
    ticks tic = getticks();

    /* Dump when the time has arrived, or we are told to. */
    int dump = ((tic > e->restart_next) || force);

#ifdef WITH_MPI
    /* Synchronize this action from rank 0 (ticks may differ between
     * machines). */
    MPI_Bcast(&dump, 1, MPI_INT, 0, MPI_COMM_WORLD);
#endif
    if (dump) {

      if (e->nodeID == 0) message("Writing restart files");

      /* Clean out the previous saved files, if found. Do this now as we are
       * MPI synchronized. */
      restart_remove_previous(e->restart_file);

      /* Drift all particles first (may have just been done). */
      if (!drifted_all) engine_drift_all(e, /*drift_mpole=*/1);
      restart_write(e, e->restart_file);

      if (e->verbose)
        message("Dumping restart files took %.3f %s",
                clocks_from_ticks(getticks() - tic), clocks_getunit());

      /* Time after which next dump will occur. */
      e->restart_next += e->restart_dt;

      /* Flag that we dumped the restarts */
      e->step_props |= engine_step_prop_restarts;
    }
  }
}

/**
 * @brief Returns 1 if the simulation has reached its end point, 0 otherwise
 */
int engine_is_done(struct engine *e) {
  return !(e->ti_current < max_nr_timesteps);
}

/**
 * @brief Unskip all the tasks that act on active cells at this time.
 *
 * @param e The #engine.
 */
void engine_unskip(struct engine *e) {

  const ticks tic = getticks();
  struct space *s = e->s;
  const int nodeID = e->nodeID;

  const int with_hydro = e->policy & engine_policy_hydro;
  const int with_self_grav = e->policy & engine_policy_self_gravity;
  const int with_ext_grav = e->policy & engine_policy_external_gravity;
  const int with_stars = e->policy & engine_policy_stars;
  const int with_feedback = e->policy & engine_policy_feedback;

#ifdef WITH_PROFILER
  static int count = 0;
  char filename[100];
  sprintf(filename, "/tmp/swift_runner_do_usnkip_mapper_%06i.prof", count++);
  ProfilerStart(filename);
#endif  // WITH_PROFILER

  /* Move the active local cells to the top of the list. */
  int *local_cells = e->s->local_cells_with_tasks_top;
  int num_active_cells = 0;
  for (int k = 0; k < s->nr_local_cells_with_tasks; k++) {
    struct cell *c = &s->cells_top[local_cells[k]];

    if ((with_hydro && cell_is_active_hydro(c, e)) ||
        (with_self_grav && cell_is_active_gravity(c, e)) ||
        (with_ext_grav && c->nodeID == nodeID &&
         cell_is_active_gravity(c, e)) ||
        (with_feedback && cell_is_active_stars(c, e)) ||
        (with_stars && c->nodeID == nodeID && cell_is_active_stars(c, e))) {

      if (num_active_cells != k)
        memswap(&local_cells[k], &local_cells[num_active_cells], sizeof(int));
      num_active_cells += 1;
    }
  }

  /* Activate all the regular tasks */
  threadpool_map(&e->threadpool, runner_do_unskip_mapper, local_cells,
                 num_active_cells, sizeof(int), 1, e);

#ifdef WITH_PROFILER
  ProfilerStop();
#endif  // WITH_PROFILER

  if (e->verbose)
    message("took %.3f %s.", clocks_from_ticks(getticks() - tic),
            clocks_getunit());
}

void engine_do_reconstruct_multipoles_mapper(void *map_data, int num_elements,
                                             void *extra_data) {

  struct engine *e = (struct engine *)extra_data;
  struct cell *cells = (struct cell *)map_data;

  for (int ind = 0; ind < num_elements; ind++) {
    struct cell *c = &cells[ind];
    if (c != NULL && c->nodeID == e->nodeID) {

      /* Construct the multipoles in this cell hierarchy */
      cell_make_multipoles(c, e->ti_current);
    }
  }
}

/**
 * @brief Reconstruct all the multipoles at all the levels in the tree.
 *
 * @param e The #engine.
 */
void engine_reconstruct_multipoles(struct engine *e) {

  const ticks tic = getticks();

#ifdef SWIFT_DEBUG_CHECKS
  if (e->nodeID == 0) {
    if (e->policy & engine_policy_cosmology)
      message("Reconstructing multipoles at a=%e",
              exp(e->ti_current * e->time_base) * e->cosmology->a_begin);
    else
      message("Reconstructing multipoles at t=%e",
              e->ti_current * e->time_base + e->time_begin);
  }
#endif

  threadpool_map(&e->threadpool, engine_do_reconstruct_multipoles_mapper,
                 e->s->cells_top, e->s->nr_cells, sizeof(struct cell), 0, e);

  if (e->verbose)
    message("took %.3f %s.", clocks_from_ticks(getticks() - tic),
            clocks_getunit());
}

/**
 * @brief Create and fill the proxies.
 *
 * @param e The #engine.
 */
void engine_makeproxies(struct engine *e) {

#ifdef WITH_MPI
  /* Let's time this */
  const ticks tic = getticks();

  /* Useful local information */
  const int nodeID = e->nodeID;
  const struct space *s = e->s;

  /* Handle on the cells and proxies */
  struct cell *cells = s->cells_top;
  struct proxy *proxies = e->proxies;

  /* Some info about the domain */
  const int cdim[3] = {s->cdim[0], s->cdim[1], s->cdim[2]};
  const double dim[3] = {s->dim[0], s->dim[1], s->dim[2]};
  const int periodic = s->periodic;
  const double cell_width[3] = {cells[0].width[0], cells[0].width[1],
                                cells[0].width[2]};

  /* Get some info about the physics */
  const int with_hydro = (e->policy & engine_policy_hydro);
  const int with_gravity = (e->policy & engine_policy_self_gravity);
  const double theta_crit_inv = e->gravity_properties->theta_crit_inv;
  const double theta_crit2 = e->gravity_properties->theta_crit2;
  const double max_mesh_dist = e->mesh->r_cut_max;
  const double max_mesh_dist2 = max_mesh_dist * max_mesh_dist;

  /* Distance between centre of the cell and corners */
  const double r_diag2 = cell_width[0] * cell_width[0] +
                         cell_width[1] * cell_width[1] +
                         cell_width[2] * cell_width[2];
  const double r_diag = 0.5 * sqrt(r_diag2);

  /* Maximal distance from a shifted CoM to centre of cell */
  const double delta_CoM = engine_max_proxy_centre_frac * r_diag;

  /* Maximal distance from shifted CoM to any corner */
  const double r_max = r_diag + 2. * delta_CoM;

  /* Prepare the proxies and the proxy index. */
  if (e->proxy_ind == NULL)
    if ((e->proxy_ind = (int *)malloc(sizeof(int) * e->nr_nodes)) == NULL)
      error("Failed to allocate proxy index.");
  for (int k = 0; k < e->nr_nodes; k++) e->proxy_ind[k] = -1;
  e->nr_proxies = 0;

  /* Compute how many cells away we need to walk */
  int delta_cells = 1; /*hydro case */

  /* Gravity needs to take the opening angle into account */
  if (with_gravity) {
    const double distance = 2. * r_max * theta_crit_inv;
    delta_cells = (int)(distance / cells[0].dmin) + 1;
  }

  /* Turn this into upper and lower bounds for loops */
  int delta_m = delta_cells;
  int delta_p = delta_cells;

  /* Special case where every cell is in range of every other one */
  if (delta_cells >= cdim[0] / 2) {
    if (cdim[0] % 2 == 0) {
      delta_m = cdim[0] / 2;
      delta_p = cdim[0] / 2 - 1;
    } else {
      delta_m = cdim[0] / 2;
      delta_p = cdim[0] / 2;
    }
  }

  /* Let's be verbose about this choice */
  if (e->verbose)
    message(
        "Looking for proxies up to %d top-level cells away (delta_m=%d "
        "delta_p=%d)",
        delta_cells, delta_m, delta_p);

  /* Loop over each cell in the space. */
  for (int i = 0; i < cdim[0]; i++) {
    for (int j = 0; j < cdim[1]; j++) {
      for (int k = 0; k < cdim[2]; k++) {

        /* Get the cell ID. */
        const int cid = cell_getid(cdim, i, j, k);

        /* Loop over all its neighbours neighbours in range. */
        for (int ii = -delta_m; ii <= delta_p; ii++) {
          int iii = i + ii;
          if (!periodic && (iii < 0 || iii >= cdim[0])) continue;
          iii = (iii + cdim[0]) % cdim[0];
          for (int jj = -delta_m; jj <= delta_p; jj++) {
            int jjj = j + jj;
            if (!periodic && (jjj < 0 || jjj >= cdim[1])) continue;
            jjj = (jjj + cdim[1]) % cdim[1];
            for (int kk = -delta_m; kk <= delta_p; kk++) {
              int kkk = k + kk;
              if (!periodic && (kkk < 0 || kkk >= cdim[2])) continue;
              kkk = (kkk + cdim[2]) % cdim[2];

              /* Get the cell ID. */
              const int cjd = cell_getid(cdim, iii, jjj, kkk);

              /* Early abort  */
              if (cid >= cjd) continue;

              /* Early abort (both same node) */
              if (cells[cid].nodeID == nodeID && cells[cjd].nodeID == nodeID)
                continue;

              /* Early abort (both foreign node) */
              if (cells[cid].nodeID != nodeID && cells[cjd].nodeID != nodeID)
                continue;

              int proxy_type = 0;

              /* In the hydro case, only care about direct neighbours */
              if (with_hydro) {

                // MATTHIEU: to do: Write a better expression for the
                // non-periodic case.

                /* This is super-ugly but checks for direct neighbours */
                /* with periodic BC */
                if (((abs(i - iii) <= 1 || abs(i - iii - cdim[0]) <= 1 ||
                      abs(i - iii + cdim[0]) <= 1) &&
                     (abs(j - jjj) <= 1 || abs(j - jjj - cdim[1]) <= 1 ||
                      abs(j - jjj + cdim[1]) <= 1) &&
                     (abs(k - kkk) <= 1 || abs(k - kkk - cdim[2]) <= 1 ||
                      abs(k - kkk + cdim[2]) <= 1)))
                  proxy_type |= (int)proxy_cell_type_hydro;
              }

              /* In the gravity case, check distances using the MAC. */
              if (with_gravity) {

                /* First just add the direct neighbours. Then look for
                   some further out if the opening angle demands it */

                /* This is super-ugly but checks for direct neighbours */
                /* with periodic BC */
                if (((abs(i - iii) <= 1 || abs(i - iii - cdim[0]) <= 1 ||
                      abs(i - iii + cdim[0]) <= 1) &&
                     (abs(j - jjj) <= 1 || abs(j - jjj - cdim[1]) <= 1 ||
                      abs(j - jjj + cdim[1]) <= 1) &&
                     (abs(k - kkk) <= 1 || abs(k - kkk - cdim[2]) <= 1 ||
                      abs(k - kkk + cdim[2]) <= 1))) {

                  proxy_type |= (int)proxy_cell_type_gravity;
                } else {

                  /* We don't have multipoles yet (or there CoMs) so we will
                     have to cook up something based on cell locations only. We
                     hence need an upper limit on the distance that the CoMs in
                     those cells could have. We then can decide whether we are
                     too close for an M2L interaction and hence require a proxy
                     as this pair of cells cannot rely on just an M2L
                     calculation. */

                  /* Minimal distance between any two points in the cells */
                  const double min_dist_centres2 = cell_min_dist2_same_size(
                      &cells[cid], &cells[cjd], periodic, dim);

                  /* Let's now assume the CoMs will shift a bit */
                  const double min_dist_CoM =
                      sqrt(min_dist_centres2) - 2. * delta_CoM;
                  const double min_dist_CoM2 = min_dist_CoM * min_dist_CoM;

                  /* Are we beyond the distance where the truncated forces are 0
                   * but not too far such that M2L can be used? */
                  if (periodic) {

                    if ((min_dist_CoM2 < max_mesh_dist2) &&
                        (!gravity_M2L_accept(r_max, r_max, theta_crit2,
                                             min_dist_CoM2)))
                      proxy_type |= (int)proxy_cell_type_gravity;

                  } else {

                    if (!gravity_M2L_accept(r_max, r_max, theta_crit2,
                                            min_dist_CoM2))
                      proxy_type |= (int)proxy_cell_type_gravity;
                  }
                }
              }

              /* Abort if not in range at all */
              if (proxy_type == proxy_cell_type_none) continue;

              /* Add to proxies? */
              if (cells[cid].nodeID == nodeID && cells[cjd].nodeID != nodeID) {

                /* Do we already have a relationship with this node? */
                int proxy_id = e->proxy_ind[cells[cjd].nodeID];
                if (proxy_id < 0) {
                  if (e->nr_proxies == engine_maxproxies)
                    error("Maximum number of proxies exceeded.");

                  /* Ok, start a new proxy for this pair of nodes */
                  proxy_init(&proxies[e->nr_proxies], e->nodeID,
                             cells[cjd].nodeID);

                  /* Store the information */
                  e->proxy_ind[cells[cjd].nodeID] = e->nr_proxies;
                  proxy_id = e->nr_proxies;
                  e->nr_proxies += 1;

                  /* Check the maximal proxy limit */
                  if ((size_t)proxy_id > 8 * sizeof(long long))
                    error(
                        "Created more than %zd proxies. cell.mpi.sendto will "
                        "overflow.",
                        8 * sizeof(long long));
                }

                /* Add the cell to the proxy */
                proxy_addcell_in(&proxies[proxy_id], &cells[cjd], proxy_type);
                proxy_addcell_out(&proxies[proxy_id], &cells[cid], proxy_type);

                /* Store info about where to send the cell */
                cells[cid].mpi.sendto |= (1ULL << proxy_id);
              }

              /* Same for the symmetric case? */
              if (cells[cjd].nodeID == nodeID && cells[cid].nodeID != nodeID) {

                /* Do we already have a relationship with this node? */
                int proxy_id = e->proxy_ind[cells[cid].nodeID];
                if (proxy_id < 0) {
                  if (e->nr_proxies == engine_maxproxies)
                    error("Maximum number of proxies exceeded.");

                  /* Ok, start a new proxy for this pair of nodes */
                  proxy_init(&proxies[e->nr_proxies], e->nodeID,
                             cells[cid].nodeID);

                  /* Store the information */
                  e->proxy_ind[cells[cid].nodeID] = e->nr_proxies;
                  proxy_id = e->nr_proxies;
                  e->nr_proxies += 1;

                  /* Check the maximal proxy limit */
                  if ((size_t)proxy_id > 8 * sizeof(long long))
                    error(
                        "Created more than %zd proxies. cell.mpi.sendto will "
                        "overflow.",
                        8 * sizeof(long long));
                }

                /* Add the cell to the proxy */
                proxy_addcell_in(&proxies[proxy_id], &cells[cid], proxy_type);
                proxy_addcell_out(&proxies[proxy_id], &cells[cjd], proxy_type);

                /* Store info about where to send the cell */
                cells[cjd].mpi.sendto |= (1ULL << proxy_id);
              }
            }
          }
        }
      }
    }
  }

  /* Be clear about the time */
  if (e->verbose)
    message("took %.3f %s.", clocks_from_ticks(getticks() - tic),
            clocks_getunit());
#else
  error("SWIFT was not compiled with MPI support.");
#endif
}

/**
 * @brief Split the underlying space into regions and assign to separate nodes.
 *
 * @param e The #engine.
 * @param initial_partition structure defining the cell partition technique
 */
void engine_split(struct engine *e, struct partition *initial_partition) {

#ifdef WITH_MPI
  const ticks tic = getticks();

  struct space *s = e->s;

  /* Do the initial partition of the cells. */
  partition_initial_partition(initial_partition, e->nodeID, e->nr_nodes, s);

  /* Make the proxies. */
  engine_makeproxies(e);

  /* Re-allocate the local parts. */
  if (e->verbose)
    message("Re-allocating parts array from %zu to %zu.", s->size_parts,
            (size_t)(s->nr_parts * engine_redistribute_alloc_margin));
  s->size_parts = s->nr_parts * engine_redistribute_alloc_margin;
  struct part *parts_new = NULL;
  struct xpart *xparts_new = NULL;
  if (swift_memalign("parts", (void **)&parts_new, part_align,
                     sizeof(struct part) * s->size_parts) != 0 ||
      swift_memalign("xparts", (void **)&xparts_new, xpart_align,
                     sizeof(struct xpart) * s->size_parts) != 0)
    error("Failed to allocate new part data.");

  if (s->nr_parts > 0) {
    memcpy(parts_new, s->parts, sizeof(struct part) * s->nr_parts);
    memcpy(xparts_new, s->xparts, sizeof(struct xpart) * s->nr_parts);
  }
  swift_free("parts", s->parts);
  swift_free("xparts", s->xparts);
  s->parts = parts_new;
  s->xparts = xparts_new;

  /* Re-link the gparts to their parts. */
  if (s->nr_parts > 0 && s->nr_gparts > 0)
    part_relink_gparts_to_parts(s->parts, s->nr_parts, 0);

  /* Re-allocate the local sparts. */
  if (e->verbose)
    message("Re-allocating sparts array from %zu to %zu.", s->size_sparts,
            (size_t)(s->nr_sparts * engine_redistribute_alloc_margin));
  s->size_sparts = s->nr_sparts * engine_redistribute_alloc_margin;
  struct spart *sparts_new = NULL;
  if (swift_memalign("sparts", (void **)&sparts_new, spart_align,
                     sizeof(struct spart) * s->size_sparts) != 0)
    error("Failed to allocate new spart data.");

  if (s->nr_sparts > 0)
    memcpy(sparts_new, s->sparts, sizeof(struct spart) * s->nr_sparts);
  swift_free("sparts", s->sparts);
  s->sparts = sparts_new;

  /* Re-link the gparts to their sparts. */
  if (s->nr_sparts > 0 && s->nr_gparts > 0)
    part_relink_gparts_to_sparts(s->sparts, s->nr_sparts, 0);

  /* Re-allocate the local bparts. */
  if (e->verbose)
    message("Re-allocating bparts array from %zu to %zu.", s->size_bparts,
            (size_t)(s->nr_bparts * engine_redistribute_alloc_margin));
  s->size_bparts = s->nr_bparts * engine_redistribute_alloc_margin;
  struct bpart *bparts_new = NULL;
  if (swift_memalign("bparts", (void **)&bparts_new, bpart_align,
                     sizeof(struct bpart) * s->size_bparts) != 0)
    error("Failed to allocate new bpart data.");

  if (s->nr_bparts > 0)
    memcpy(bparts_new, s->bparts, sizeof(struct bpart) * s->nr_bparts);
  swift_free("bparts", s->bparts);
  s->bparts = bparts_new;

  /* Re-link the gparts to their bparts. */
  if (s->nr_bparts > 0 && s->nr_gparts > 0)
    part_relink_gparts_to_bparts(s->bparts, s->nr_bparts, 0);

  /* Re-allocate the local gparts. */
  if (e->verbose)
    message("Re-allocating gparts array from %zu to %zu.", s->size_gparts,
            (size_t)(s->nr_gparts * engine_redistribute_alloc_margin));
  s->size_gparts = s->nr_gparts * engine_redistribute_alloc_margin;
  struct gpart *gparts_new = NULL;
  if (swift_memalign("gparts", (void **)&gparts_new, gpart_align,
                     sizeof(struct gpart) * s->size_gparts) != 0)
    error("Failed to allocate new gpart data.");

  if (s->nr_gparts > 0)
    memcpy(gparts_new, s->gparts, sizeof(struct gpart) * s->nr_gparts);
  swift_free("gparts", s->gparts);
  s->gparts = gparts_new;

  /* Re-link the parts. */
  if (s->nr_parts > 0 && s->nr_gparts > 0)
    part_relink_parts_to_gparts(s->gparts, s->nr_gparts, s->parts);

  /* Re-link the sparts. */
  if (s->nr_sparts > 0 && s->nr_gparts > 0)
    part_relink_sparts_to_gparts(s->gparts, s->nr_gparts, s->sparts);

  /* Re-link the bparts. */
  if (s->nr_bparts > 0 && s->nr_gparts > 0)
    part_relink_bparts_to_gparts(s->gparts, s->nr_gparts, s->bparts);

#ifdef SWIFT_DEBUG_CHECKS

  /* Verify that the links are correct */
  part_verify_links(s->parts, s->gparts, s->sparts, s->bparts, s->nr_parts,
                    s->nr_gparts, s->nr_sparts, s->nr_bparts, e->verbose);
#endif

  if (e->verbose)
    message("took %.3f %s.", clocks_from_ticks(getticks() - tic),
            clocks_getunit());

#else
  error("SWIFT was not compiled with MPI support.");
#endif
}

#ifdef DEBUG_INTERACTIONS_STARS
/**
 * @brief Exchange the feedback counters between stars
 * @param e The #engine.
 */
void engine_collect_stars_counter(struct engine *e) {

#ifdef WITH_MPI
  if (e->total_nr_sparts > 1e5) {
    message("WARNING: too many sparts, skipping exchange of counters");
    return;
  }

  /* Get number of sparticles for each rank */
  size_t *n_sparts = (size_t *)malloc(e->nr_nodes * sizeof(size_t));

  int err = MPI_Allgather(&e->s->nr_sparts_foreign, 1, MPI_UNSIGNED_LONG,
                          n_sparts, 1, MPI_UNSIGNED_LONG, MPI_COMM_WORLD);
  if (err != MPI_SUCCESS) error("Communication failed");

  /* Compute derivated quantities */
  int total = 0;
  int *n_sparts_int = (int *)malloc(e->nr_nodes * sizeof(int));
  int *displs = (int *)malloc(e->nr_nodes * sizeof(int));
  for (int i = 0; i < e->nr_nodes; i++) {
    displs[i] = total;
    total += n_sparts[i];
    n_sparts_int[i] = n_sparts[i];
  }

  /* Get all sparticles */
  struct spart *sparts =
      (struct spart *)swift_malloc("sparts", total * sizeof(struct spart));
  err = MPI_Allgatherv(e->s->sparts_foreign, e->s->nr_sparts_foreign,
                       spart_mpi_type, sparts, n_sparts_int, displs,
                       spart_mpi_type, MPI_COMM_WORLD);
  if (err != MPI_SUCCESS) error("Communication failed");

  /* Reset counters */
  for (size_t i = 0; i < e->s->nr_sparts_foreign; i++) {
    e->s->sparts_foreign[i].num_ngb_force = 0;
  }

  /* Update counters */
  struct spart *local_sparts = e->s->sparts;
  for (size_t i = 0; i < e->s->nr_sparts; i++) {
    const long long id_i = local_sparts[i].id;

    for (int j = 0; j < total; j++) {
      const long long id_j = sparts[j].id;

      if (id_j == id_i) {
        if (j >= displs[engine_rank] &&
            j < displs[engine_rank] + n_sparts_int[engine_rank]) {
          error(
              "Found a local spart in foreign cell ID=%lli: j=%i, displs=%i, "
              "n_sparts=%i",
              id_j, j, displs[engine_rank], n_sparts_int[engine_rank]);
        }

        local_sparts[i].num_ngb_force += sparts[j].num_ngb_force;
      }
    }
  }

  free(n_sparts);
  free(n_sparts_int);
  swift_free("sparts", sparts);
#endif
}

#endif

/**
 * @brief Writes a snapshot with the current state of the engine
 *
 * @param e The #engine.
 */
void engine_dump_snapshot(struct engine *e) {

  struct clocks_time time1, time2;
  clocks_gettime(&time1);

#ifdef SWIFT_DEBUG_CHECKS
  /* Check that all cells have been drifted to the current time.
   * That can include cells that have not
   * previously been active on this rank. */
  space_check_drift_point(e->s, e->ti_current, /* check_mpole=*/0);

  /* Be verbose about this */
  if (e->nodeID == 0) {
    if (e->policy & engine_policy_cosmology)
      message("Dumping snapshot at a=%e",
              exp(e->ti_current * e->time_base) * e->cosmology->a_begin);
    else
      message("Dumping snapshot at t=%e",
              e->ti_current * e->time_base + e->time_begin);
  }
#else
  if (e->verbose) {
    if (e->policy & engine_policy_cosmology)
      message("Dumping snapshot at a=%e",
              exp(e->ti_current * e->time_base) * e->cosmology->a_begin);
    else
      message("Dumping snapshot at t=%e",
              e->ti_current * e->time_base + e->time_begin);
  }
#endif

#ifdef DEBUG_INTERACTIONS_STARS
  engine_collect_stars_counter(e);
#endif

/* Dump... */
#if defined(HAVE_HDF5)
#if defined(WITH_MPI)
#if defined(HAVE_PARALLEL_HDF5)
  write_output_parallel(e, e->snapshot_base_name, e->internal_units,
                        e->snapshot_units, e->nodeID, e->nr_nodes,
                        MPI_COMM_WORLD, MPI_INFO_NULL);
#else
  write_output_serial(e, e->snapshot_base_name, e->internal_units,
                      e->snapshot_units, e->nodeID, e->nr_nodes, MPI_COMM_WORLD,
                      MPI_INFO_NULL);
#endif
#else
  write_output_single(e, e->snapshot_base_name, e->internal_units,
                      e->snapshot_units);
#endif
#endif

  /* Flag that we dumped a snapshot */
  e->step_props |= engine_step_prop_snapshot;

  clocks_gettime(&time2);
  if (e->verbose)
    message("writing particle properties took %.3f %s.",
            (float)clocks_diff(&time1, &time2), clocks_getunit());
}

/**
 * @brief Writes an index file with the current state of the engine
 *
 * @param e The #engine.
 */
void engine_dump_index(struct engine *e) {

#if defined(WITH_LOGGER)
  struct clocks_time time1, time2;
  clocks_gettime(&time1);

  if (e->verbose) {
    if (e->policy & engine_policy_cosmology)
      message("Writing index at a=%e",
              exp(e->ti_current * e->time_base) * e->cosmology->a_begin);
    else
      message("Writing index at t=%e",
              e->ti_current * e->time_base + e->time_begin);
  }

  /* Dump... */
  write_index_single(e, e->logger->base_name, e->internal_units,
                     e->snapshot_units);

  /* Flag that we dumped a snapshot */
  e->step_props |= engine_step_prop_logger_index;

  clocks_gettime(&time2);
  if (e->verbose)
    message("writing particle indices took %.3f %s.",
            (float)clocks_diff(&time1, &time2), clocks_getunit());
#else
  error("SWIFT was not compiled with the logger");
#endif
}

#ifdef HAVE_SETAFFINITY
/**
 * @brief Returns the initial affinity the main thread is using.
 */
cpu_set_t *engine_entry_affinity(void) {

  static int use_entry_affinity = 0;
  static cpu_set_t entry_affinity;

  if (!use_entry_affinity) {
    pthread_t engine = pthread_self();
    pthread_getaffinity_np(engine, sizeof(entry_affinity), &entry_affinity);
    use_entry_affinity = 1;
  }

  return &entry_affinity;
}
#endif

/**
 * @brief  Ensure the NUMA node on which we initialise (first touch) everything
 * doesn't change before engine_init allocates NUMA-local workers.
 */
void engine_pin(void) {

#ifdef HAVE_SETAFFINITY
  cpu_set_t *entry_affinity = engine_entry_affinity();
  int pin;
  for (pin = 0; pin < CPU_SETSIZE && !CPU_ISSET(pin, entry_affinity); ++pin)
    ;

  cpu_set_t affinity;
  CPU_ZERO(&affinity);
  CPU_SET(pin, &affinity);
  if (sched_setaffinity(0, sizeof(affinity), &affinity) != 0) {
    error("failed to set engine's affinity");
  }
#else
  error("SWIFT was not compiled with support for pinning.");
#endif
}

/**
 * @brief Unpins the main thread.
 */
void engine_unpin(void) {
#ifdef HAVE_SETAFFINITY
  pthread_t main_thread = pthread_self();
  cpu_set_t *entry_affinity = engine_entry_affinity();
  pthread_setaffinity_np(main_thread, sizeof(*entry_affinity), entry_affinity);
#else
  error("SWIFT was not compiled with support for pinning.");
#endif
}

/**
 * @brief init an engine struct with the necessary properties for the
 *        simulation.
 *
 * Note do not use when restarting. Engine initialisation
 * is completed by a call to engine_config().
 *
 * @param e The #engine.
 * @param s The #space in which this #runner will run.
 * @param params The parsed parameter file.
 * @param Ngas total number of gas particles in the simulation.
 * @param Ngparts total number of gravity particles in the simulation.
 * @param Nstars total number of star particles in the simulation.
 * @param policy The queuing policy to use.
 * @param verbose Is this #engine talkative ?
 * @param reparttype What type of repartition algorithm are we using ?
 * @param internal_units The system of units used internally.
 * @param physical_constants The #phys_const used for this run.
 * @param cosmo The #cosmology used for this run.
 * @param hydro The #hydro_props used for this run.
 * @param entropy_floor The #entropy_floor_properties for this run.
 * @param gravity The #gravity_props used for this run.
 * @param stars The #stars_props used for this run.
 * @param mesh The #pm_mesh used for the long-range periodic forces.
 * @param potential The properties of the external potential.
 * @param cooling_func The properties of the cooling function.
 * @param starform The #star_formation model of this run.
 * @param chemistry The chemistry information.
 */
void engine_init(struct engine *e, struct space *s, struct swift_params *params,
                 long long Ngas, long long Ngparts, long long Nstars,
                 int policy, int verbose, struct repartition *reparttype,
                 const struct unit_system *internal_units,
                 const struct phys_const *physical_constants,
                 struct cosmology *cosmo, struct hydro_props *hydro,
                 const struct entropy_floor_properties *entropy_floor,
                 struct gravity_props *gravity, const struct stars_props *stars,
                 struct pm_mesh *mesh,
                 const struct external_potential *potential,
                 struct cooling_function_data *cooling_func,
                 const struct star_formation *starform,
                 const struct chemistry_global_data *chemistry) {

  /* Clean-up everything */
  bzero(e, sizeof(struct engine));

  /* Store the all values in the fields of the engine. */
  e->s = s;
  e->policy = policy;
  e->step = 0;
  e->total_nr_parts = Ngas;
  e->total_nr_gparts = Ngparts;
  e->total_nr_sparts = Nstars;
  e->proxy_ind = NULL;
  e->nr_proxies = 0;
  e->reparttype = reparttype;
  e->ti_old = 0;
  e->ti_current = 0;
  e->time_step = 0.;
  e->time_base = 0.;
  e->time_base_inv = 0.;
  e->time_begin = 0.;
  e->time_end = 0.;
  e->max_active_bin = num_time_bins;
  e->min_active_bin = 1;
  e->internal_units = internal_units;
  e->a_first_snapshot =
      parser_get_opt_param_double(params, "Snapshots:scale_factor_first", 0.1);
  e->time_first_snapshot =
      parser_get_opt_param_double(params, "Snapshots:time_first", 0.);
  e->delta_time_snapshot =
      parser_get_param_double(params, "Snapshots:delta_time");
  e->ti_next_snapshot = 0;
  parser_get_param_string(params, "Snapshots:basename", e->snapshot_base_name);
  e->snapshot_compression =
      parser_get_opt_param_int(params, "Snapshots:compression", 0);
  e->snapshot_int_time_label_on =
      parser_get_opt_param_int(params, "Snapshots:int_time_label_on", 0);
  e->snapshot_invoke_stf =
      parser_get_opt_param_int(params, "Snapshots:invoke_stf", 0);
  e->snapshot_units = (struct unit_system *)malloc(sizeof(struct unit_system));
  units_init_default(e->snapshot_units, params, "Snapshots", internal_units);
  e->snapshot_output_count = 0;
  e->stf_output_count = 0;
  e->dt_min = parser_get_param_double(params, "TimeIntegration:dt_min");
  e->dt_max = parser_get_param_double(params, "TimeIntegration:dt_max");
  e->dt_max_RMS_displacement = FLT_MAX;
  e->max_RMS_displacement_factor = parser_get_opt_param_double(
      params, "TimeIntegration:max_dt_RMS_factor", 0.25);
  e->a_first_statistics =
      parser_get_opt_param_double(params, "Statistics:scale_factor_first", 0.1);
  e->time_first_statistics =
      parser_get_opt_param_double(params, "Statistics:time_first", 0.);
  e->delta_time_statistics =
      parser_get_param_double(params, "Statistics:delta_time");
  e->ti_next_stats = 0;
  e->verbose = verbose;
  e->wallclock_time = 0.f;
  e->physical_constants = physical_constants;
  e->cosmology = cosmo;
  e->hydro_properties = hydro;
  e->entropy_floor = entropy_floor;
  e->gravity_properties = gravity;
  e->stars_properties = stars;
  e->mesh = mesh;
  e->external_potential = potential;
  e->cooling_func = cooling_func;
  e->star_formation = starform;
  e->chemistry = chemistry;
  e->parameter_file = params;
#ifdef WITH_MPI
  e->cputime_last_step = 0;
  e->last_repartition = 0;
#endif
  e->total_nr_cells = 0;
  e->total_nr_tasks = 0;

#if defined(WITH_LOGGER)
  e->logger = (struct logger *)malloc(sizeof(struct logger));
  logger_init(e->logger, params);
#endif

  /* Make the space link back to the engine. */
  s->e = e;

  /* Setup the timestep if non-cosmological */
  if (!(e->policy & engine_policy_cosmology)) {
    e->time_begin =
        parser_get_param_double(params, "TimeIntegration:time_begin");
    e->time_end = parser_get_param_double(params, "TimeIntegration:time_end");
    e->time_old = e->time_begin;
    e->time = e->time_begin;

    e->time_base = (e->time_end - e->time_begin) / max_nr_timesteps;
    e->time_base_inv = 1.0 / e->time_base;
    e->ti_current = 0;
  } else {

    e->time_begin = e->cosmology->time_begin;
    e->time_end = e->cosmology->time_end;
    e->time_old = e->time_begin;
    e->time = e->time_begin;

    /* Copy the relevent information from the cosmology model */
    e->time_base = e->cosmology->time_base;
    e->time_base_inv = e->cosmology->time_base_inv;
    e->ti_current = 0;
  }

  /* Initialise VELOCIraptor output. */
  if (e->policy & engine_policy_structure_finding) {
    parser_get_param_string(params, "StructureFinding:basename",
                            e->stf_base_name);
    parser_get_param_string(params, "StructureFinding:config_file_name",
                            e->stf_config_file_name);

    e->time_first_stf_output =
        parser_get_opt_param_double(params, "StructureFinding:time_first", 0.);
    e->a_first_stf_output = parser_get_opt_param_double(
        params, "StructureFinding:scale_factor_first", 0.1);
    e->delta_time_stf =
        parser_get_opt_param_double(params, "StructureFinding:delta_time", -1.);
  }

  engine_init_output_lists(e, params);
}

/**
 * @brief configure an engine with the given number of threads, queues
 *        and core affinity. Also initialises the scheduler and opens various
 *        output files, computes the next timestep and initialises the
 *        threadpool.
 *
 * Assumes the engine is correctly initialised i.e. is restored from a restart
 * file or has been setup by engine_init(). When restarting any output log
 * files are positioned so that further output is appended. Note that
 * parameters are not read from the engine, just the parameter file, this
 * allows values derived in this function to be changed between runs.
 * When not restarting params should be the same as given to engine_init().
 *
 * @param restart true when restarting the application.
 * @param e The #engine.
 * @param params The parsed parameter file.
 * @param nr_nodes The number of MPI ranks.
 * @param nodeID The MPI rank of this node.
 * @param nr_threads The number of threads per MPI rank.
 * @param with_aff use processor affinity, if supported.
 * @param verbose Is this #engine talkative ?
 * @param restart_file The name of our restart file.
 */
void engine_config(int restart, struct engine *e, struct swift_params *params,
                   int nr_nodes, int nodeID, int nr_threads, int with_aff,
                   int verbose, const char *restart_file) {

  /* Store the values and initialise global fields. */
  e->nodeID = nodeID;
  e->nr_threads = nr_threads;
  e->nr_nodes = nr_nodes;
  e->proxy_ind = NULL;
  e->nr_proxies = 0;
  e->forcerebuild = 1;
  e->forcerepart = 0;
  e->restarting = restart;
  e->step_props = engine_step_prop_none;
  e->links = NULL;
  e->nr_links = 0;
  e->file_stats = NULL;
  e->file_timesteps = NULL;
  e->sfh_logger = NULL;
  e->verbose = verbose;
  e->wallclock_time = 0.f;
  e->restart_dump = 0;
  e->restart_file = restart_file;
  e->restart_next = 0;
  e->restart_dt = 0;
  engine_rank = nodeID;

  /* Get the number of queues */
  int nr_queues =
      parser_get_opt_param_int(params, "Scheduler:nr_queues", nr_threads);
  if (nr_queues <= 0) nr_queues = e->nr_threads;
  if (nr_queues != nr_threads)
    message("Number of task queues set to %d", nr_queues);
  e->s->nr_queues = nr_queues;

/* Deal with affinity. For now, just figure out the number of cores. */
#if defined(HAVE_SETAFFINITY)
  const int nr_cores = sysconf(_SC_NPROCESSORS_ONLN);
  cpu_set_t *entry_affinity = engine_entry_affinity();
  const int nr_affinity_cores = CPU_COUNT(entry_affinity);

  if (nr_cores > CPU_SETSIZE) /* Unlikely, except on e.g. SGI UV. */
    error("must allocate dynamic cpu_set_t (too many cores per node)");

  char *buf = (char *)malloc((nr_cores + 1) * sizeof(char));
  buf[nr_cores] = '\0';
  for (int j = 0; j < nr_cores; ++j) {
    /* Reversed bit order from convention, but same as e.g. Intel MPI's
     * I_MPI_PIN_DOMAIN explicit mask: left-to-right, LSB-to-MSB. */
    buf[j] = CPU_ISSET(j, entry_affinity) ? '1' : '0';
  }

  if (verbose && with_aff) message("Affinity at entry: %s", buf);

  int *cpuid = NULL;
  cpu_set_t cpuset;

  if (with_aff) {

    cpuid = (int *)malloc(nr_affinity_cores * sizeof(int));

    int skip = 0;
    for (int k = 0; k < nr_affinity_cores; k++) {
      int c;
      for (c = skip; c < CPU_SETSIZE && !CPU_ISSET(c, entry_affinity); ++c)
        ;
      cpuid[k] = c;
      skip = c + 1;
    }

#if defined(HAVE_LIBNUMA) && defined(_GNU_SOURCE)
    if ((e->policy & engine_policy_cputight) != engine_policy_cputight) {

      if (numa_available() >= 0) {
        if (nodeID == 0) message("prefer NUMA-distant CPUs");

        /* Get list of numa nodes of all available cores. */
        int *nodes = (int *)malloc(nr_affinity_cores * sizeof(int));
        int nnodes = 0;
        for (int i = 0; i < nr_affinity_cores; i++) {
          nodes[i] = numa_node_of_cpu(cpuid[i]);
          if (nodes[i] > nnodes) nnodes = nodes[i];
        }
        nnodes += 1;

        /* Count cores per node. */
        int *core_counts = (int *)malloc(nnodes * sizeof(int));
        for (int i = 0; i < nr_affinity_cores; i++) {
          core_counts[nodes[i]] = 0;
        }
        for (int i = 0; i < nr_affinity_cores; i++) {
          core_counts[nodes[i]] += 1;
        }

        /* Index cores within each node. */
        int *core_indices = (int *)malloc(nr_affinity_cores * sizeof(int));
        for (int i = nr_affinity_cores - 1; i >= 0; i--) {
          core_indices[i] = core_counts[nodes[i]];
          core_counts[nodes[i]] -= 1;
        }

        /* Now sort so that we pick adjacent cpuids from different nodes
         * by sorting internal node core indices. */
        int done = 0;
        while (!done) {
          done = 1;
          for (int i = 1; i < nr_affinity_cores; i++) {
            if (core_indices[i] < core_indices[i - 1]) {
              int t = cpuid[i - 1];
              cpuid[i - 1] = cpuid[i];
              cpuid[i] = t;

              t = core_indices[i - 1];
              core_indices[i - 1] = core_indices[i];
              core_indices[i] = t;
              done = 0;
            }
          }
        }

        free(nodes);
        free(core_counts);
        free(core_indices);
      }
    }
#endif
  } else {
    if (nodeID == 0) message("no processor affinity used");

  } /* with_aff */

  /* Avoid (unexpected) interference between engine and runner threads. We can
   * do this once we've made at least one call to engine_entry_affinity and
   * maybe numa_node_of_cpu(sched_getcpu()), even if the engine isn't already
   * pinned. */
  if (with_aff) engine_unpin();
#endif

  if (with_aff && nodeID == 0) {
#ifdef HAVE_SETAFFINITY
#ifdef WITH_MPI
    printf("[%04i] %s engine_init: cpu map is [ ", nodeID,
           clocks_get_timesincestart());
#else
    printf("%s engine_init: cpu map is [ ", clocks_get_timesincestart());
#endif
    for (int i = 0; i < nr_affinity_cores; i++) printf("%i ", cpuid[i]);
    printf("].\n");
#endif
  }

  /* Are we doing stuff in parallel? */
  if (nr_nodes > 1) {
#ifndef WITH_MPI
    error("SWIFT was not compiled with MPI support.");
#else
    e->policy |= engine_policy_mpi;
    if ((e->proxies = (struct proxy *)calloc(sizeof(struct proxy),
                                             engine_maxproxies)) == NULL)
      error("Failed to allocate memory for proxies.");
    e->nr_proxies = 0;
#endif
  }

  /* Open some files */
  if (e->nodeID == 0) {

    /* When restarting append to these files. */
    const char *mode;
    if (restart)
      mode = "a";
    else
      mode = "w";

    char energyfileName[200] = "";
    parser_get_opt_param_string(params, "Statistics:energy_file_name",
                                energyfileName,
                                engine_default_energy_file_name);
    sprintf(energyfileName + strlen(energyfileName), ".txt");
    e->file_stats = fopen(energyfileName, mode);

    if (!restart) {
      fprintf(
          e->file_stats,
          "#%14s %14s %14s %14s %14s %14s %14s %14s %14s %14s %14s %14s %14s "
          "%14s %14s %14s %14s %14s %14s\n",
          "Time", "Mass", "E_tot", "E_kin", "E_int", "E_pot", "E_pot_self",
          "E_pot_ext", "E_radcool", "Entropy", "p_x", "p_y", "p_z", "ang_x",
          "ang_y", "ang_z", "com_x", "com_y", "com_z");
      fflush(e->file_stats);
    }

    char timestepsfileName[200] = "";
    parser_get_opt_param_string(params, "Statistics:timestep_file_name",
                                timestepsfileName,
                                engine_default_timesteps_file_name);

    sprintf(timestepsfileName + strlen(timestepsfileName), "_%d.txt",
            nr_nodes * nr_threads);
    e->file_timesteps = fopen(timestepsfileName, mode);

    if (!restart) {
      fprintf(
          e->file_timesteps,
          "# Host: %s\n# Branch: %s\n# Revision: %s\n# Compiler: %s, "
          "Version: %s \n# "
          "Number of threads: %d\n# Number of MPI ranks: %d\n# Hydrodynamic "
          "scheme: %s\n# Hydrodynamic kernel: %s\n# No. of neighbours: %.2f "
          "+/- %.4f\n# Eta: %f\n# Config: %s\n# CFLAGS: %s\n",
          hostname(), git_branch(), git_revision(), compiler_name(),
          compiler_version(), e->nr_threads, e->nr_nodes, SPH_IMPLEMENTATION,
          kernel_name, e->hydro_properties->target_neighbours,
          e->hydro_properties->delta_neighbours,
          e->hydro_properties->eta_neighbours, configuration_options(),
          compilation_cflags());

      fprintf(e->file_timesteps,
              "# Step Properties: Rebuild=%d, Redistribute=%d, Repartition=%d, "
              "Statistics=%d, Snapshot=%d, Restarts=%d STF=%d, logger=%d\n",
              engine_step_prop_rebuild, engine_step_prop_redistribute,
              engine_step_prop_repartition, engine_step_prop_statistics,
              engine_step_prop_snapshot, engine_step_prop_restarts,
              engine_step_prop_stf, engine_step_prop_logger_index);

      fprintf(
          e->file_timesteps,
          "# %6s %14s %12s %12s %14s %9s %12s %12s %12s %12s %16s [%s] %6s\n",
          "Step", "Time", "Scale-factor", "Redshift", "Time-step", "Time-bins",
          "Updates", "g-Updates", "s-Updates", "b-Updates", "Wall-clock time",
          clocks_getunit(), "Props");
      fflush(e->file_timesteps);
    }

    /* Initialize the SFH logger if running with star formation */
    if (e->policy & engine_policy_star_formation) {
      const int buffersize = 300;
      char SFH_logger_fileName[buffersize];

      snprintf(SFH_logger_fileName, buffersize, "%s_SFH_logger.txt",
               e->snapshot_base_name);

      e->sfh_logger = fopen(SFH_logger_fileName, mode);
      if (!restart) {
        star_formation_logger_init_log_file(e->sfh_logger, e->internal_units,
                                            e->physical_constants);
        fflush(e->sfh_logger);
      }
    }
  }

  /* Print policy */
  engine_print_policy(e);

  /* Print information about the hydro scheme */
  if (e->policy & engine_policy_hydro) {
    if (e->nodeID == 0) hydro_props_print(e->hydro_properties);
    if (e->nodeID == 0) entropy_floor_print(e->entropy_floor);
  }

  /* Print information about the gravity scheme */
  if (e->policy & engine_policy_self_gravity)
    if (e->nodeID == 0) gravity_props_print(e->gravity_properties);

  if (e->policy & engine_policy_stars)
    if (e->nodeID == 0) stars_props_print(e->stars_properties);

  /* Check we have sensible time bounds */
  if (e->time_begin >= e->time_end)
    error(
        "Final simulation time (t_end = %e) must be larger than the start time "
        "(t_beg = %e)",
        e->time_end, e->time_begin);

  /* Check we don't have inappropriate time labels */
  if ((e->snapshot_int_time_label_on == 1) && (e->time_end <= 1.f))
    error("Snapshot integer time labels enabled but end time <= 1");

  /* Check we have sensible time-step values */
  if (e->dt_min > e->dt_max)
    error(
        "Minimal time-step size (%e) must be smaller than maximal time-step "
        "size (%e)",
        e->dt_min, e->dt_max);

  /* Info about time-steps */
  if (e->nodeID == 0) {
    message("Absolute minimal timestep size: %e", e->time_base);

    float dt_min = e->time_end - e->time_begin;
    while (dt_min > e->dt_min) dt_min /= 2.f;

    message("Minimal timestep size (on time-line): %e", dt_min);

    float dt_max = e->time_end - e->time_begin;
    while (dt_max > e->dt_max) dt_max /= 2.f;

    message("Maximal timestep size (on time-line): %e", dt_max);
  }

  if (e->dt_min < e->time_base && e->nodeID == 0)
    error(
        "Minimal time-step size smaller than the absolute possible minimum "
        "dt=%e",
        e->time_base);

  if (!(e->policy & engine_policy_cosmology))
    if (e->dt_max > (e->time_end - e->time_begin) && e->nodeID == 0)
      error("Maximal time-step size larger than the simulation run time t=%e",
            e->time_end - e->time_begin);

  /* Deal with outputs */
  if (e->policy & engine_policy_cosmology) {

    if (e->delta_time_snapshot <= 1.)
      error("Time between snapshots (%e) must be > 1.", e->delta_time_snapshot);

    if (e->delta_time_statistics <= 1.)
      error("Time between statistics (%e) must be > 1.",
            e->delta_time_statistics);

    if (e->a_first_snapshot < e->cosmology->a_begin)
      error(
          "Scale-factor of first snapshot (%e) must be after the simulation "
          "start a=%e.",
          e->a_first_snapshot, e->cosmology->a_begin);

    if (e->a_first_statistics < e->cosmology->a_begin)
      error(
          "Scale-factor of first stats output (%e) must be after the "
          "simulation start a=%e.",
          e->a_first_statistics, e->cosmology->a_begin);

    if (e->policy & engine_policy_structure_finding) {

      if (e->delta_time_stf == -1. && !e->snapshot_invoke_stf)
        error("A value for `StructureFinding:delta_time` must be specified");

      if (e->delta_time_stf <= 1. && e->delta_time_stf != -1.)
        error("Time between STF (%e) must be > 1.", e->delta_time_stf);

      if (e->a_first_stf_output < e->cosmology->a_begin)
        error(
            "Scale-factor of first stf output (%e) must be after the "
            "simulation start a=%e.",
            e->a_first_stf_output, e->cosmology->a_begin);
    }
  } else {

    if (e->delta_time_snapshot <= 0.)
      error("Time between snapshots (%e) must be positive.",
            e->delta_time_snapshot);

    if (e->delta_time_statistics <= 0.)
      error("Time between statistics (%e) must be positive.",
            e->delta_time_statistics);

    /* Find the time of the first output */
    if (e->time_first_snapshot < e->time_begin)
      error(
          "Time of first snapshot (%e) must be after the simulation start "
          "t=%e.",
          e->time_first_snapshot, e->time_begin);

    if (e->time_first_statistics < e->time_begin)
      error(
          "Time of first stats output (%e) must be after the simulation start "
          "t=%e.",
          e->time_first_statistics, e->time_begin);

    if (e->policy & engine_policy_structure_finding) {

      if (e->delta_time_stf == -1. && !e->snapshot_invoke_stf)
        error("A value for `StructureFinding:delta_time` must be specified");

      if (e->delta_time_stf <= 0. && e->delta_time_stf != -1.)
        error("Time between STF (%e) must be positive.", e->delta_time_stf);

      if (e->time_first_stf_output < e->time_begin)
        error("Time of first STF (%e) must be after the simulation start t=%e.",
              e->time_first_stf_output, e->time_begin);
    }
  }

  /* Get the total mass */
  e->total_mass = 0.;
  for (size_t i = 0; i < e->s->nr_gparts; ++i)
    e->total_mass += e->s->gparts[i].mass;

/* Reduce the total mass */
#ifdef WITH_MPI
  MPI_Allreduce(MPI_IN_PLACE, &e->total_mass, 1, MPI_DOUBLE, MPI_SUM,
                MPI_COMM_WORLD);
#endif

#if defined(WITH_LOGGER)
  if (e->nodeID == 0)
    message(
        "WARNING: There is currently no way of predicting the output "
        "size, please use it carefully");
#endif

  /* Find the time of the first snapshot output */
  engine_compute_next_snapshot_time(e);

  /* Find the time of the first statistics output */
  engine_compute_next_statistics_time(e);

  /* Find the time of the first stf output */
  if (e->policy & engine_policy_structure_finding) {
    engine_compute_next_stf_time(e);
  }

  /* Check that we are invoking VELOCIraptor only if we have it */
  if (e->snapshot_invoke_stf &&
      !(e->policy & engine_policy_structure_finding)) {
    error(
        "Invoking VELOCIraptor after snapshots but structure finding wasn't "
        "activated at runtime (Use --velociraptor).");
  }

  /* Whether restarts are enabled. Yes by default. Can be changed on restart. */
  e->restart_dump = parser_get_opt_param_int(params, "Restarts:enable", 1);

  /* Whether to save backup copies of the previous restart files. */
  e->restart_save = parser_get_opt_param_int(params, "Restarts:save", 1);

  /* Whether restarts should be dumped on exit. Not by default. Can be changed
   * on restart. */
  e->restart_onexit = parser_get_opt_param_int(params, "Restarts:onexit", 0);

  /* Hours between restart dumps. Can be changed on restart. */
  float dhours =
      parser_get_opt_param_float(params, "Restarts:delta_hours", 6.0);
  if (e->nodeID == 0) {
    if (e->restart_dump)
      message("Restarts will be dumped every %f hours", dhours);
    else
      message("WARNING: restarts will not be dumped");

    if (e->verbose && e->restart_onexit)
      message("Restarts will be dumped after the final step");
  }

  /* Internally we use ticks, so convert into a delta ticks. Assumes we can
   * convert from ticks into milliseconds. */
  e->restart_dt = clocks_to_ticks(dhours * 60.0 * 60.0 * 1000.0);

  /* The first dump will happen no sooner than restart_dt ticks in the
   * future. */
  e->restart_next = getticks() + e->restart_dt;

/* Construct types for MPI communications */
#ifdef WITH_MPI
  part_create_mpi_types();
  multipole_create_mpi_types();
  stats_create_mpi_type();
  proxy_create_mpi_type();
  task_create_mpi_comms();
#endif

  /* Initialise the collection group. */
  collectgroup_init();

  /* Initialize the threadpool. */
  threadpool_init(&e->threadpool, e->nr_threads);

  /* First of all, init the barrier and lock it. */
  if (swift_barrier_init(&e->wait_barrier, NULL, e->nr_threads + 1) != 0 ||
      swift_barrier_init(&e->run_barrier, NULL, e->nr_threads + 1) != 0)
    error("Failed to initialize barrier.");

  /* Expected average for tasks per cell. If set to zero we use a heuristic
   * guess based on the numbers of cells and how many tasks per cell we expect.
   * On restart this number cannot be estimated (no cells yet), so we recover
   * from the end of the dumped run. Can be changed on restart. */
  e->tasks_per_cell =
      parser_get_opt_param_float(params, "Scheduler:tasks_per_cell", 0.0);
  e->tasks_per_cell_max = 0.0f;

  float maxtasks = 0;
  if (restart)
    maxtasks = e->restart_max_tasks;
  else
    maxtasks = engine_estimate_nr_tasks(e);

  /* Estimated number of links per tasks */
  e->links_per_tasks =
      parser_get_opt_param_int(params, "Scheduler:links_per_tasks", 10);

  /* Init the scheduler. */
  scheduler_init(&e->sched, e->s, maxtasks, nr_queues,
                 (e->policy & scheduler_flag_steal), e->nodeID, &e->threadpool);

  /* Maximum size of MPI task messages, in KB, that should not be buffered,
   * that is sent using MPI_Issend, not MPI_Isend. 4Mb by default. Can be
   * changed on restart.
   */
  e->sched.mpi_message_limit =
      parser_get_opt_param_int(params, "Scheduler:mpi_message_limit", 4) * 1024;

  /* Allocate and init the threads. */
  if (swift_memalign("runners", (void **)&e->runners, SWIFT_CACHE_ALIGNMENT,
                     e->nr_threads * sizeof(struct runner)) != 0)
    error("Failed to allocate threads array.");

  for (int k = 0; k < e->nr_threads; k++) {
    e->runners[k].id = k;
    e->runners[k].e = e;
    if (pthread_create(&e->runners[k].thread, NULL, &runner_main,
                       &e->runners[k]) != 0)
      error("Failed to create runner thread.");

    /* Try to pin the runner to a given core */
    if (with_aff &&
        (e->policy & engine_policy_setaffinity) == engine_policy_setaffinity) {
#if defined(HAVE_SETAFFINITY)

      /* Set a reasonable queue ID. */
      int coreid = k % nr_affinity_cores;
      e->runners[k].cpuid = cpuid[coreid];

      if (nr_queues < e->nr_threads)
        e->runners[k].qid = cpuid[coreid] * nr_queues / nr_affinity_cores;
      else
        e->runners[k].qid = k;

      /* Set the cpu mask to zero | e->id. */
      CPU_ZERO(&cpuset);
      CPU_SET(cpuid[coreid], &cpuset);

      /* Apply this mask to the runner's pthread. */
      if (pthread_setaffinity_np(e->runners[k].thread, sizeof(cpu_set_t),
                                 &cpuset) != 0)
        error("Failed to set thread affinity.");

#else
      error("SWIFT was not compiled with affinity enabled.");
#endif
    } else {
      e->runners[k].cpuid = k;
      e->runners[k].qid = k * nr_queues / e->nr_threads;
    }

    /* Allocate particle caches. */
    e->runners[k].ci_gravity_cache.count = 0;
    e->runners[k].cj_gravity_cache.count = 0;
    gravity_cache_init(&e->runners[k].ci_gravity_cache, space_splitsize);
    gravity_cache_init(&e->runners[k].cj_gravity_cache, space_splitsize);
#ifdef WITH_VECTORIZATION
    e->runners[k].ci_cache.count = 0;
    e->runners[k].cj_cache.count = 0;
    cache_init(&e->runners[k].ci_cache, CACHE_SIZE);
    cache_init(&e->runners[k].cj_cache, CACHE_SIZE);
#endif

    if (verbose) {
      if (with_aff)
        message("runner %i on cpuid=%i with qid=%i.", e->runners[k].id,
                e->runners[k].cpuid, e->runners[k].qid);
      else
        message("runner %i using qid=%i no cpuid.", e->runners[k].id,
                e->runners[k].qid);
    }
  }

#ifdef WITH_LOGGER
  /* Write the particle logger header */
  logger_write_file_header(e->logger, e);
#endif

  /* Initialise the structure finder */
#ifdef HAVE_VELOCIRAPTOR
  if (e->policy & engine_policy_structure_finding) velociraptor_init(e);
#endif

    /* Free the affinity stuff */
#if defined(HAVE_SETAFFINITY)
  if (with_aff) {
    free(cpuid);
  }
  free(buf);
#endif

  /* Wait for the runner threads to be in place. */
  swift_barrier_wait(&e->wait_barrier);
}

/**
 * @brief Prints the current policy of an engine
 *
 * @param e The engine to print information about
 */
void engine_print_policy(struct engine *e) {

#ifdef WITH_MPI
  if (e->nodeID == 0) {
    printf("[0000] %s engine_policy: engine policies are [ ",
           clocks_get_timesincestart());
    for (int k = 0; k <= engine_maxpolicy; k++)
      if (e->policy & (1 << k)) printf(" '%s' ", engine_policy_names[k + 1]);
    printf(" ]\n");
    fflush(stdout);
  }
#else
  printf("%s engine_policy: engine policies are [ ",
         clocks_get_timesincestart());
  for (int k = 0; k <= engine_maxpolicy; k++)
    if (e->policy & (1 << k)) printf(" '%s' ", engine_policy_names[k + 1]);
  printf(" ]\n");
  fflush(stdout);
#endif
}

/**
 * @brief Computes the next time (on the time line) for a dump
 *
 * @param e The #engine.
 */
void engine_compute_next_snapshot_time(struct engine *e) {

  /* Do outputlist file case */
  if (e->output_list_snapshots) {
    output_list_read_next_time(e->output_list_snapshots, e, "snapshots",
                               &e->ti_next_snapshot);
    return;
  }

  /* Find upper-bound on last output */
  double time_end;
  if (e->policy & engine_policy_cosmology)
    time_end = e->cosmology->a_end * e->delta_time_snapshot;
  else
    time_end = e->time_end + e->delta_time_snapshot;

  /* Find next snasphot above current time */
  double time;
  if (e->policy & engine_policy_cosmology)
    time = e->a_first_snapshot;
  else
    time = e->time_first_snapshot;

  int found_snapshot_time = 0;
  while (time < time_end) {

    /* Output time on the integer timeline */
    if (e->policy & engine_policy_cosmology)
      e->ti_next_snapshot = log(time / e->cosmology->a_begin) / e->time_base;
    else
      e->ti_next_snapshot = (time - e->time_begin) / e->time_base;

    /* Found it? */
    if (e->ti_next_snapshot > e->ti_current) {
      found_snapshot_time = 1;
      break;
    }

    if (e->policy & engine_policy_cosmology)
      time *= e->delta_time_snapshot;
    else
      time += e->delta_time_snapshot;
  }

  /* Deal with last snapshot */
  if (!found_snapshot_time) {
    e->ti_next_snapshot = -1;
    if (e->verbose) message("No further output time.");
  } else {

    /* Be nice, talk... */
    if (e->policy & engine_policy_cosmology) {
      const double next_snapshot_time =
          exp(e->ti_next_snapshot * e->time_base) * e->cosmology->a_begin;
      if (e->verbose)
        message("Next snapshot time set to a=%e.", next_snapshot_time);
    } else {
      const double next_snapshot_time =
          e->ti_next_snapshot * e->time_base + e->time_begin;
      if (e->verbose)
        message("Next snapshot time set to t=%e.", next_snapshot_time);
    }
  }
}

/**
 * @brief Computes the next time (on the time line) for a statistics dump
 *
 * @param e The #engine.
 */
void engine_compute_next_statistics_time(struct engine *e) {
  /* Do output_list file case */
  if (e->output_list_stats) {
    output_list_read_next_time(e->output_list_stats, e, "stats",
                               &e->ti_next_stats);
    return;
  }

  /* Find upper-bound on last output */
  double time_end;
  if (e->policy & engine_policy_cosmology)
    time_end = e->cosmology->a_end * e->delta_time_statistics;
  else
    time_end = e->time_end + e->delta_time_statistics;

  /* Find next snasphot above current time */
  double time;
  if (e->policy & engine_policy_cosmology)
    time = e->a_first_statistics;
  else
    time = e->time_first_statistics;

  int found_stats_time = 0;
  while (time < time_end) {

    /* Output time on the integer timeline */
    if (e->policy & engine_policy_cosmology)
      e->ti_next_stats = log(time / e->cosmology->a_begin) / e->time_base;
    else
      e->ti_next_stats = (time - e->time_begin) / e->time_base;

    /* Found it? */
    if (e->ti_next_stats > e->ti_current) {
      found_stats_time = 1;
      break;
    }

    if (e->policy & engine_policy_cosmology)
      time *= e->delta_time_statistics;
    else
      time += e->delta_time_statistics;
  }

  /* Deal with last statistics */
  if (!found_stats_time) {
    e->ti_next_stats = -1;
    if (e->verbose) message("No further output time.");
  } else {

    /* Be nice, talk... */
    if (e->policy & engine_policy_cosmology) {
      const double next_statistics_time =
          exp(e->ti_next_stats * e->time_base) * e->cosmology->a_begin;
      if (e->verbose)
        message("Next output time for stats set to a=%e.",
                next_statistics_time);
    } else {
      const double next_statistics_time =
          e->ti_next_stats * e->time_base + e->time_begin;
      if (e->verbose)
        message("Next output time for stats set to t=%e.",
                next_statistics_time);
    }
  }
}

/**
 * @brief Computes the next time (on the time line) for structure finding
 *
 * @param e The #engine.
 */
void engine_compute_next_stf_time(struct engine *e) {
  /* Do output_list file case */
  if (e->output_list_stf) {
    output_list_read_next_time(e->output_list_stf, e, "stf", &e->ti_next_stf);
    return;
  }

  /* Find upper-bound on last output */
  double time_end;
  if (e->policy & engine_policy_cosmology)
    time_end = e->cosmology->a_end * e->delta_time_stf;
  else
    time_end = e->time_end + e->delta_time_stf;

  /* Find next snasphot above current time */
  double time;
  if (e->policy & engine_policy_cosmology)
    time = e->a_first_stf_output;
  else
    time = e->time_first_stf_output;

  int found_stf_time = 0;
  while (time < time_end) {

    /* Output time on the integer timeline */
    if (e->policy & engine_policy_cosmology)
      e->ti_next_stf = log(time / e->cosmology->a_begin) / e->time_base;
    else
      e->ti_next_stf = (time - e->time_begin) / e->time_base;

    /* Found it? */
    if (e->ti_next_stf > e->ti_current) {
      found_stf_time = 1;
      break;
    }

    if (e->policy & engine_policy_cosmology)
      time *= e->delta_time_stf;
    else
      time += e->delta_time_stf;
  }

  /* Deal with last snapshot */
  if (!found_stf_time) {
    e->ti_next_stf = -1;
    if (e->verbose) message("No further output time.");
  } else {

    /* Be nice, talk... */
    if (e->policy & engine_policy_cosmology) {
      const float next_stf_time =
          exp(e->ti_next_stf * e->time_base) * e->cosmology->a_begin;
      if (e->verbose)
        message("Next VELOCIraptor time set to a=%e.", next_stf_time);
    } else {
      const float next_stf_time = e->ti_next_stf * e->time_base + e->time_begin;
      if (e->verbose)
        message("Next VELOCIraptor time set to t=%e.", next_stf_time);
    }
  }
}

/**
 * @brief Initialize all the output_list required by the engine
 *
 * @param e The #engine.
 * @param params The #swift_params.
 */
void engine_init_output_lists(struct engine *e, struct swift_params *params) {
  /* Deal with snapshots */
  double snaps_time_first;
  e->output_list_snapshots = NULL;
  output_list_init(&e->output_list_snapshots, e, "Snapshots",
                   &e->delta_time_snapshot, &snaps_time_first);

  if (e->output_list_snapshots) {
    if (e->policy & engine_policy_cosmology)
      e->a_first_snapshot = snaps_time_first;
    else
      e->time_first_snapshot = snaps_time_first;
  }

  /* Deal with stats */
  double stats_time_first;
  e->output_list_stats = NULL;
  output_list_init(&e->output_list_stats, e, "Statistics",
                   &e->delta_time_statistics, &stats_time_first);

  if (e->output_list_stats) {
    if (e->policy & engine_policy_cosmology)
      e->a_first_statistics = stats_time_first;
    else
      e->time_first_statistics = stats_time_first;
  }

  /* Deal with stf */
  double stf_time_first;
  e->output_list_stf = NULL;
  output_list_init(&e->output_list_stf, e, "StructureFinding",
                   &e->delta_time_stf, &stf_time_first);

  if (e->output_list_stf) {
    if (e->policy & engine_policy_cosmology)
      e->a_first_stf_output = stf_time_first;
    else
      e->time_first_stf_output = stf_time_first;
  }
}

/**
 * @brief Computes the maximal time-step allowed by the max RMS displacement
 * condition.
 *
 * @param e The #engine.
 */
void engine_recompute_displacement_constraint(struct engine *e) {

  const ticks tic = getticks();

  /* Get the cosmological information */
  const struct cosmology *cosmo = e->cosmology;
  const float Om = cosmo->Omega_m;
  const float Ob = cosmo->Omega_b;
  const float H0 = cosmo->H0;
  const float a = cosmo->a;
  const float G_newton = e->physical_constants->const_newton_G;
  const float rho_crit0 = 3.f * H0 * H0 / (8.f * M_PI * G_newton);

  /* Start by reducing the minimal mass of each particle type */
  float min_mass[swift_type_count] = {
      e->s->min_part_mass,  e->s->min_gpart_mass, FLT_MAX, FLT_MAX,
      e->s->min_spart_mass, e->s->min_bpart_mass};
#ifdef SWIFT_DEBUG_CHECKS
  /* Check that the minimal mass collection worked */
  float min_part_mass_check = FLT_MAX;
  for (size_t i = 0; i < e->s->nr_parts; ++i) {
    if (e->s->parts[i].time_bin >= num_time_bins) continue;
    min_part_mass_check =
        min(min_part_mass_check, hydro_get_mass(&e->s->parts[i]));
  }
  if (min_part_mass_check != min_mass[swift_type_gas])
    error("Error collecting minimal mass of gas particles.");
#endif

#ifdef WITH_MPI
  MPI_Allreduce(MPI_IN_PLACE, min_mass, swift_type_count, MPI_FLOAT, MPI_MIN,
                MPI_COMM_WORLD);
#endif

  /* Do the same for the velocity norm sum */
  float vel_norm[swift_type_count] = {
      e->s->sum_part_vel_norm,  e->s->sum_gpart_vel_norm, 0.f, 0.f,
      e->s->sum_spart_vel_norm, e->s->sum_spart_vel_norm};
#ifdef WITH_MPI
  MPI_Allreduce(MPI_IN_PLACE, vel_norm, swift_type_count, MPI_FLOAT, MPI_SUM,
                MPI_COMM_WORLD);
#endif

  /* Get the counts of each particle types */
  const long long total_nr_dm_gparts =
      e->total_nr_gparts - e->total_nr_parts - e->total_nr_sparts;
  float count_parts[swift_type_count] = {
      (float)e->total_nr_parts,  (float)total_nr_dm_gparts, 0.f, 0.f,
      (float)e->total_nr_sparts, (float)e->total_nr_bparts};

  /* Count of particles for the two species */
  const float N_dm = count_parts[1];
  const float N_b = count_parts[0] + count_parts[4] + count_parts[5];

  /* Peculiar motion norm for the two species */
  const float vel_norm_dm = vel_norm[1];
  const float vel_norm_b = vel_norm[0] + vel_norm[4] + vel_norm[5];

  /* Mesh forces smoothing scale */
  float r_s;
  if ((e->policy & engine_policy_self_gravity) && e->s->periodic)
    r_s = e->mesh->r_s;
  else
    r_s = FLT_MAX;

  float dt_dm = FLT_MAX, dt_b = FLT_MAX;

  /* DM case */
  if (N_dm > 0.f) {

    /* Minimal mass for the DM */
    const float min_mass_dm = min_mass[1];

    /* Inter-particle sepration for the DM */
    const float d_dm = cbrtf(min_mass_dm / ((Om - Ob) * rho_crit0));

    /* RMS peculiar motion for the DM */
    const float rms_vel_dm = vel_norm_dm / N_dm;

    /* Time-step based on maximum displacement */
    dt_dm = a * a * min(r_s, d_dm) / sqrtf(rms_vel_dm);
  }

  /* Baryon case */
  if (N_b > 0.f) {

    /* Minimal mass for the baryons */
    const float min_mass_b = min3(min_mass[0], min_mass[4], min_mass[5]);

    /* Inter-particle sepration for the baryons */
    const float d_b = cbrtf(min_mass_b / (Ob * rho_crit0));

    /* RMS peculiar motion for the baryons */
    const float rms_vel_b = vel_norm_b / N_b;

    /* Time-step based on maximum displacement */
    dt_b = a * a * min(r_s, d_b) / sqrtf(rms_vel_b);
  }

  /* Use the minimum */
  const float dt = min(dt_dm, dt_b);

  /* Apply the dimensionless factor */
  e->dt_max_RMS_displacement = dt * e->max_RMS_displacement_factor;

  if (e->verbose)
    message("max_dt_RMS_displacement = %e", e->dt_max_RMS_displacement);

  if (e->verbose)
    message("took %.3f %s.", clocks_from_ticks(getticks() - tic),
            clocks_getunit());
}

/**
 * @brief Frees up the memory allocated for this #engine
 */
void engine_clean(struct engine *e) {

  for (int i = 0; i < e->nr_threads; ++i) {
#ifdef WITH_VECTORIZATION
    cache_clean(&e->runners[i].ci_cache);
    cache_clean(&e->runners[i].cj_cache);
#endif
    gravity_cache_clean(&e->runners[i].ci_gravity_cache);
    gravity_cache_clean(&e->runners[i].cj_gravity_cache);
  }
  swift_free("runners", e->runners);
  free(e->snapshot_units);

  output_list_clean(&e->output_list_snapshots);
  output_list_clean(&e->output_list_stats);
  output_list_clean(&e->output_list_stf);

  swift_free("links", e->links);
#if defined(WITH_LOGGER)
  logger_clean(e->logger);
  free(e->logger);
#endif
  scheduler_clean(&e->sched);
  space_clean(e->s);
  threadpool_clean(&e->threadpool);
  
  /* Close files */
  fclose(e->file_timesteps);
  fclose(e->file_stats);

  if (e->policy & engine_policy_star_formation) {
    fclose(e->sfh_logger);
  }
}

/**
 * @brief Write the engine struct and its contents to the given FILE as a
 * stream of bytes.
 *
 * @param e the engine
 * @param stream the file stream
 */
void engine_struct_dump(struct engine *e, FILE *stream) {

  /* Dump the engine. Save the current tasks_per_cell estimate. */
  e->restart_max_tasks = engine_estimate_nr_tasks(e);
  restart_write_blocks(e, sizeof(struct engine), 1, stream, "engine",
                       "engine struct");

  /* And all the engine pointed data, these use their own dump functions. */
  space_struct_dump(e->s, stream);
  units_struct_dump(e->internal_units, stream);
  units_struct_dump(e->snapshot_units, stream);
  cosmology_struct_dump(e->cosmology, stream);

#ifdef WITH_MPI
  /* Save the partition for restoration. */
  partition_store_celllist(e->s, e->reparttype);
  partition_struct_dump(e->reparttype, stream);
#endif

  phys_const_struct_dump(e->physical_constants, stream);
  hydro_props_struct_dump(e->hydro_properties, stream);
  entropy_floor_struct_dump(e->entropy_floor, stream);
  gravity_props_struct_dump(e->gravity_properties, stream);
  stars_props_struct_dump(e->stars_properties, stream);
  pm_mesh_struct_dump(e->mesh, stream);
  potential_struct_dump(e->external_potential, stream);
  cooling_struct_dump(e->cooling_func, stream);
  starformation_struct_dump(e->star_formation, stream);
  chemistry_struct_dump(e->chemistry, stream);
  parser_struct_dump(e->parameter_file, stream);
  if (e->output_list_snapshots)
    output_list_struct_dump(e->output_list_snapshots, stream);
  if (e->output_list_stats)
    output_list_struct_dump(e->output_list_stats, stream);
  if (e->output_list_stf) output_list_struct_dump(e->output_list_stf, stream);
}

/**
 * @brief Re-create an engine struct and its contents from the given FILE
 *        stream.
 *
 * @param e the engine
 * @param stream the file stream
 */
void engine_struct_restore(struct engine *e, FILE *stream) {

  /* Read the engine. */
  restart_read_blocks(e, sizeof(struct engine), 1, stream, NULL,
                      "engine struct");

  /* Re-initializations as necessary for our struct and its members. */
  e->sched.tasks = NULL;
  e->sched.tasks_ind = NULL;
  e->sched.tid_active = NULL;
  e->sched.size = 0;

  /* Now for the other pointers, these use their own restore functions. */
  /* Note all this memory leaks, but is used once. */
  struct space *s = (struct space *)malloc(sizeof(struct space));
  space_struct_restore(s, stream);
  e->s = s;
  s->e = e;

  struct unit_system *us =
      (struct unit_system *)malloc(sizeof(struct unit_system));
  units_struct_restore(us, stream);
  e->internal_units = us;

  us = (struct unit_system *)malloc(sizeof(struct unit_system));
  units_struct_restore(us, stream);
  e->snapshot_units = us;

  struct cosmology *cosmo =
      (struct cosmology *)malloc(sizeof(struct cosmology));
  cosmology_struct_restore(e->policy & engine_policy_cosmology, cosmo, stream);
  e->cosmology = cosmo;

#ifdef WITH_MPI
  struct repartition *reparttype =
      (struct repartition *)malloc(sizeof(struct repartition));
  partition_struct_restore(reparttype, stream);
  e->reparttype = reparttype;
#endif

  struct phys_const *physical_constants =
      (struct phys_const *)malloc(sizeof(struct phys_const));
  phys_const_struct_restore(physical_constants, stream);
  e->physical_constants = physical_constants;

  struct hydro_props *hydro_properties =
      (struct hydro_props *)malloc(sizeof(struct hydro_props));
  hydro_props_struct_restore(hydro_properties, stream);
  e->hydro_properties = hydro_properties;

  struct entropy_floor_properties *entropy_floor =
      (struct entropy_floor_properties *)malloc(
          sizeof(struct entropy_floor_properties));
  entropy_floor_struct_restore(entropy_floor, stream);
  e->entropy_floor = entropy_floor;

  struct gravity_props *gravity_properties =
      (struct gravity_props *)malloc(sizeof(struct gravity_props));
  gravity_props_struct_restore(gravity_properties, stream);
  e->gravity_properties = gravity_properties;

  struct stars_props *stars_properties =
      (struct stars_props *)malloc(sizeof(struct stars_props));
  stars_props_struct_restore(stars_properties, stream);
  e->stars_properties = stars_properties;

  struct pm_mesh *mesh = (struct pm_mesh *)malloc(sizeof(struct pm_mesh));
  pm_mesh_struct_restore(mesh, stream);
  e->mesh = mesh;

  struct external_potential *external_potential =
      (struct external_potential *)malloc(sizeof(struct external_potential));
  potential_struct_restore(external_potential, stream);
  e->external_potential = external_potential;

  struct cooling_function_data *cooling_func =
      (struct cooling_function_data *)malloc(
          sizeof(struct cooling_function_data));
  cooling_struct_restore(cooling_func, stream, e->cosmology);
  e->cooling_func = cooling_func;

  struct star_formation *star_formation =
      (struct star_formation *)malloc(sizeof(struct star_formation));
  starformation_struct_restore(star_formation, stream);
  e->star_formation = star_formation;

  struct chemistry_global_data *chemistry =
      (struct chemistry_global_data *)malloc(
          sizeof(struct chemistry_global_data));
  chemistry_struct_restore(chemistry, stream);
  e->chemistry = chemistry;

  struct swift_params *parameter_file =
      (struct swift_params *)malloc(sizeof(struct swift_params));
  parser_struct_restore(parameter_file, stream);
  e->parameter_file = parameter_file;

  if (e->output_list_snapshots) {
    struct output_list *output_list_snapshots =
        (struct output_list *)malloc(sizeof(struct output_list));
    output_list_struct_restore(output_list_snapshots, stream);
    e->output_list_snapshots = output_list_snapshots;
  }

  if (e->output_list_stats) {
    struct output_list *output_list_stats =
        (struct output_list *)malloc(sizeof(struct output_list));
    output_list_struct_restore(output_list_stats, stream);
    e->output_list_stats = output_list_stats;
  }

  if (e->output_list_stf) {
    struct output_list *output_list_stf =
        (struct output_list *)malloc(sizeof(struct output_list));
    output_list_struct_restore(output_list_stf, stream);
    e->output_list_stf = output_list_stf;
  }

#ifdef EOS_PLANETARY
  eos_init(&eos, e->physical_constants, e->snapshot_units, e->parameter_file);
#endif

  /* Want to force a rebuild before using this engine. Wait to repartition.*/
  e->forcerebuild = 1;
  e->forcerepart = 0;
}<|MERGE_RESOLUTION|>--- conflicted
+++ resolved
@@ -3677,12 +3677,7 @@
         "%21.3f %6d\n",
         e->step, e->time, e->cosmology->a, e->cosmology->z, e->time_step,
         e->min_active_bin, e->max_active_bin, e->updates, e->g_updates,
-<<<<<<< HEAD
-        e->s_updates, e->wallclock_time, e->step_props);
-
-=======
         e->s_updates, e->b_updates, e->wallclock_time, e->step_props);
->>>>>>> 5e6fee87
 #ifdef SWIFT_DEBUG_CHECKS
     fflush(stdout);
 #endif
