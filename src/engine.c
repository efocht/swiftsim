--- conflicted
+++ resolved
@@ -2156,33 +2156,6 @@
   clocks_gettime(&time1);
 
   e->tic_step = getticks();
-<<<<<<< HEAD
-
-  /* Collect the cell data. */
-  for (int k = 0; k < s->nr_cells; k++)
-    if (s->cells[k].nodeID == e->nodeID) {
-      struct cell *c = &s->cells[k];
-
-      /* Recurse */
-      engine_collect_kick(c);
-
-      /* And aggregate */
-      ti_end_min = min(ti_end_min, c->ti_end_min);
-      ti_end_max = max(ti_end_max, c->ti_end_max);
-      e_kin += c->e_kin;
-      e_int += c->e_int;
-      e_pot += c->e_pot;
-      updates += c->updated;
-      g_updates += c->g_updated;
-      mom[0] += c->mom[0];
-      mom[1] += c->mom[1];
-      mom[2] += c->mom[2];
-      ang[0] += c->ang[0];
-      ang[1] += c->ang[1];
-      ang[2] += c->ang[2];
-    }
-=======
->>>>>>> dc8ee7ad
 
   /* Recover the (integer) end of the next time-step */
   engine_collect_timestep(e);
