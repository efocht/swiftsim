--- conflicted
+++ resolved
@@ -109,11 +109,8 @@
                                      "cooling",
                                      "sourceterms",
                                      "stars",
-<<<<<<< HEAD
-                                     "fof search"};
-=======
+                                     "fof search",
                                      "structure finding"};
->>>>>>> 91bb16c2
 
 /** The rank of the engine as a global variable (for messages). */
 int engine_rank;
@@ -4880,17 +4877,11 @@
   if (e->ti_end_min > e->ti_next_snapshot && e->ti_next_snapshot > 0)
     dump_snapshot = 1;
 
-<<<<<<< HEAD
   /* Do we want to perform a FOF search? */
-  if ((e->policy & engine_policy_fof) && e->dump_snapshot)
-    e->run_fof = 1;
-
-  /* Drift everybody (i.e. what has not yet been drifted) */
-  /* to the current time */
-  int drifted_all =
-      (e->dump_snapshot || e->forcerebuild || e->forcerepart || e->save_stats || e->run_fof);
-  if (drifted_all) engine_drift_all(e);
-=======
+  int run_fof = 0;
+  if ((e->policy & engine_policy_fof) && dump_snapshot)
+    run_fof = 1;
+
   /* Do we want to perform structure finding? */
   int run_stf = 0;
   if ((e->policy & engine_policy_structure_finding)) {
@@ -4900,33 +4891,19 @@
              e->ti_end_min > e->ti_nextSTF && e->ti_nextSTF > 0)
       run_stf = 1;
   }
->>>>>>> 91bb16c2
 
   /* Store information before attempting extra dump-related drifts */
   integertime_t ti_current = e->ti_current;
   timebin_t max_active_bin = e->max_active_bin;
   double time = e->time;
 
-  while (save_stats || dump_snapshot || run_stf) {
+  while (save_stats || dump_snapshot || run_stf || run_fof) {
 
     /* Write some form of output */
     if (dump_snapshot && save_stats) {
 
-<<<<<<< HEAD
-  /* Perform a FOF search. */
-  if(e->run_fof) {
-    
-    fof_search_tree(e->s);
-
-    e->run_fof = 0;
-  }
-
-  /* Save some  statistics */
-  if (e->save_stats) {
-=======
       /* If both, need to figure out which one occurs first */
       if (e->ti_next_stats == e->ti_next_snapshot) {
->>>>>>> 91bb16c2
 
         /* Let's fake that we are at the common dump time */
         e->ti_current = e->ti_next_snapshot;
@@ -5046,6 +5023,17 @@
       /* ... and find the next output time */
       if (e->stf_output_freq_format == TIME) engine_compute_next_stf_time(e);
 #endif
+    }
+    
+    /* Perform a FOF search. */
+    if(run_fof) {
+
+      // MATTHIEU: Add a drift_all here. And check the order with the order i/o
+      // options.
+      
+      fof_search_tree(e->s);
+
+      run_fof = 0;
     }
 
     /* We need to see whether whether we are in the pathological case
@@ -5956,11 +5944,7 @@
   e->restart_file = restart_file;
   e->restart_next = 0;
   e->restart_dt = 0;
-<<<<<<< HEAD
-  e->run_fof = 0;
-=======
   e->timeFirstSTFOutput = 0;
->>>>>>> 91bb16c2
   engine_rank = nodeID;
 
   /* Initialise VELOCIraptor. */
