--- conflicted
+++ resolved
@@ -1888,28 +1888,16 @@
         if (finger->sorts != NULL) scheduler_addunlock(sched, t, finger->sorts);
     }
 
-<<<<<<< HEAD
     /* Link drift tasks to all the higher drift task. */
-    else if (t->type == task_type_drift) {
+    else if (t->type == task_type_drift_part) {
       for (struct cell *finger = t->ci->parent; finger != NULL;
            finger = finger->parent)
-        if (finger->drift != NULL) scheduler_addunlock(sched, t, finger->drift);
-=======
-    /* Link drift tasks to the next-higher drift task. */
-    else if (t->type == task_type_drift_part) {
-      struct cell *finger = ci->parent;
-      while (finger != NULL && finger->drift_part == NULL)
-        finger = finger->parent;
-      if (finger != NULL) scheduler_addunlock(sched, t, finger->drift_part);
-    }
-
-    /* Link drift tasks to the next-higher drift task. */
+        if (finger->drift_part != NULL) scheduler_addunlock(sched, t, finger->drift_part);
+    }
     else if (t->type == task_type_drift_gpart) {
-      struct cell *finger = ci->parent;
-      while (finger != NULL && finger->drift_gpart == NULL)
-        finger = finger->parent;
-      if (finger != NULL) scheduler_addunlock(sched, t, finger->drift_gpart);
->>>>>>> 0c4ceb01
+      for (struct cell *finger = t->ci->parent; finger != NULL;
+           finger = finger->parent)
+        if (finger->drift_gpart != NULL) scheduler_addunlock(sched, t, finger->drift_gpart);
     }
 
     /* Link self tasks to cells. */
@@ -2580,8 +2568,7 @@
       if (t->subtype != task_subtype_density) continue;
 
       /* Too much particle movement? */
-      if (max(ci->h_max, cj->h_max) + ci->dx_max_part + cj->dx_max_part >
-          cj->dmin)
+      if (max(ci->h_max, cj->h_max) + ci->dx_max + cj->dx_max > cj->dmin)
         *rebuild_space = 1;
 
       /* Set the correct sorting flags */
@@ -2607,7 +2594,7 @@
             error("bad flags in sort task.");
 #endif
           scheduler_activate(s, ci->sorts);
-          if (ci->nodeID == engine_rank) scheduler_activate(s, ci->drift_part);
+          if (ci->nodeID == engine_rank) scheduler_activate(s, ci->drift);
         }
         if (cj->dx_max_sort > space_maxreldx * cj->dmin) {
           for (struct cell *finger = cj; finger != NULL;
@@ -2661,7 +2648,6 @@
         if (t->type == task_type_pair) scheduler_activate(s, cj->drift_part);
 
         if (cell_is_active(cj, e)) {
-
           for (l = cj->send_rho; l != NULL && l->t->cj->nodeID != ci->nodeID;
                l = l->next)
             ;
@@ -3216,9 +3202,8 @@
 
     struct task *t = &tasks[i];
 
-    /* Skip everything that moves the particles */
-    if (t->type == task_type_drift_part || t->type == task_type_drift_gpart)
-      t->skip = 1;
+    /* Skip everything that updates the particles */
+    if (t->type == task_type_drift) t->skip = 1;
   }
 }
 
