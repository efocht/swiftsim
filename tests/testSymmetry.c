--- conflicted
+++ resolved
@@ -141,31 +141,17 @@
   /* --- Test the density loop --- */
 
   /* Call the symmetric version */
-<<<<<<< HEAD
   runner_iact_density(r2, dx, pi.h, pj.h, &pi, &pj, a, H);
+  runner_iact_chemistry(r2, dx, pi.h, pj.h, &pi, &pj);
 
   /* Call the non-symmetric version */
   runner_iact_nonsym_density(r2, dx, pi2.h, pj2.h, &pi2, &pj2, a, H);
+  runner_iact_nonsym_chemistry(r2, dx, pi2.h, pj2.h, &pi2, &pj2);
   dx[0] = -dx[0];
   dx[1] = -dx[1];
   dx[2] = -dx[2];
   runner_iact_nonsym_density(r2, dx, pj2.h, pi2.h, &pj2, &pi2, a, H);
-=======
-  runner_iact_density(r2, dx, pi.h, pj.h, &pi, &pj);
-  /* Now the chemistry. WARNING chemistry is not initialized */
-  runner_iact_chemistry(r2, dx, pi.h, pj.h, &pi, &pj);
-
-  /* Call the non-symmetric version */
-  runner_iact_nonsym_density(r2, dx, pi2.h, pj2.h, &pi2, &pj2);
-  /* Now the chemistry. WARNING chemistry is not initialized */
-  runner_iact_nonsym_chemistry(r2, dx, pi2.h, pj2.h, &pi2, &pj2);
-  dx[0] = -dx[0];
-  dx[1] = -dx[1];
-  dx[2] = -dx[2];
-  runner_iact_nonsym_density(r2, dx, pj2.h, pi2.h, &pj2, &pi2);
-  /* Now the chemistry. WARNING chemistry is not initialized */
   runner_iact_nonsym_chemistry(r2, dx, pj2.h, pi2.h, &pj2, &pi2);
->>>>>>> c0690f45
 
   /* Check that the particles are the same */
   i_not_ok = memcmp(&pi, &pi2, sizeof(struct part));
