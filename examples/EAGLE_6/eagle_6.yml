# Define the system of units to use internally. 
InternalUnitSystem:
  UnitMass_in_cgs:     1.989e43      # 10^10 M_sun in grams
  UnitLength_in_cgs:   3.085678e24   # Mpc in centimeters
  UnitVelocity_in_cgs: 1e5           # km/s in centimeters per second
  UnitCurrent_in_cgs:  1             # Amperes
  UnitTemp_in_cgs:     1             # Kelvin

# Structure finding options
StructureFinding:
  config_file_name:     stf_input.cfg    # Name of the STF config file.
  basename:             ./halo/stf       # Common part of the name of output files.
  output_time_format:   0                # Specifies format of delta_time. 0 for simulation steps and 1 for simulation time intervals.
  time_first:           0.               # Time of the first structure finding output (in internal units).
  delta_time:           5                # Time difference between consecutive structure finding outputs (in internal units). Can either be given in simulation steps or simulation time intervals.

# Define the system of units to use int VELOCIraptor. 
VelociraptorUnitSystem:
  UnitMass_in_cgs:     1.989e33      # M_sun in grams
  UnitLength_in_cgs:   3.085678e21   # kpc in centimeters
  UnitVelocity_in_cgs: 1e5           # km/s in centimeters per second
  UnitCurrent_in_cgs:  1             # Amperes
  UnitTemp_in_cgs:     1             # Kelvin

# Cosmological parameters
Cosmology:
  h:              0.6777        # Reduced Hubble constant
  a_begin:        0.9090909     # Initial scale-factor of the simulation
  a_end:          1.0           # Final scale factor of the simulation
  Omega_m:        0.307         # Matter density parameter
  Omega_lambda:   0.693         # Dark-energy density parameter
  Omega_b:        0.0455        # Baryon density parameter
  
Scheduler:
  max_top_level_cells:    8
  cell_split_size:        50
  
# Parameters governing the time integration
TimeIntegration:
  time_begin: 0.    # The starting time of the simulation (in internal units).
  time_end:   1e-2  # The end time of the simulation (in internal units).
  dt_min:     1e-10 # The minimal time-step size of the simulation (in internal units).
<<<<<<< HEAD
  dt_max:     1e-4  # The maximal time-step size of the simulation (in internal units).
  max_dt_RMS_factor: 0.25

=======
  dt_max:     1e-3  # The maximal time-step size of the simulation (in internal units).
  
>>>>>>> 4b8138ce
# Parameters governing the snapshots
Snapshots:
  basename:            eagle # Common part of the name of output files
  scale_factor_first:  0.92  # Scale-factor of the first snaphot (cosmological run)
  time_first:          0.01  # Time of the first output (non-cosmological run) (in internal units)
  delta_time:          1.10  # Time difference between consecutive outputs (in internal units)
  compression:         1

# Parameters governing the conserved quantities statistics
Statistics:
  scale_factor_first:  0.92 # Scale-factor of the first stat dump (cosmological run)
  time_first:          0.01 # Time of the first stat dump (non-cosmological run) (in internal units)
  delta_time:          1.05 # Time between statistics output

# Parameters for the self-gravity scheme
Gravity:
  eta:                    0.025    # Constant dimensionless multiplier for time integration.
  theta:                  0.7      # Opening angle (Multipole acceptance criterion)
  comoving_softening:     0.0026994 # Comoving softening length (in internal units).
  max_physical_softening: 0.0007    # Physical softening length (in internal units).
  mesh_side_length:       16

# Parameters for the hydrodynamics scheme
SPH:
  resolution_eta:        1.2348   # Target smoothing length in units of the mean inter-particle separation (1.2348 == 48Ngbs with the cubic spline kernel).
  CFL_condition:         0.1      # Courant-Friedrich-Levy condition for time integration.
  minimal_temperature:   100      # (internal units)

# Parameters related to the initial conditions
InitialConditions:
  file_name:  ./EAGLE_ICs_6.hdf5     # The file to read
  cleanup_h_factors: 1               # Remove the h-factors inherited from Gadget
  cleanup_velocity_factors: 1        # Remove the sqrt(a) factor in the velocities inherited from Gadget

<|MERGE_RESOLUTION|>--- conflicted
+++ resolved
@@ -12,7 +12,7 @@
   basename:             ./halo/stf       # Common part of the name of output files.
   output_time_format:   0                # Specifies format of delta_time. 0 for simulation steps and 1 for simulation time intervals.
   time_first:           0.               # Time of the first structure finding output (in internal units).
-  delta_time:           5                # Time difference between consecutive structure finding outputs (in internal units). Can either be given in simulation steps or simulation time intervals.
+  delta_time:           250               # Time difference between consecutive structure finding outputs (in internal units). Can either be given in simulation steps or simulation time intervals.
 
 # Define the system of units to use int VELOCIraptor. 
 VelociraptorUnitSystem:
@@ -40,14 +40,8 @@
   time_begin: 0.    # The starting time of the simulation (in internal units).
   time_end:   1e-2  # The end time of the simulation (in internal units).
   dt_min:     1e-10 # The minimal time-step size of the simulation (in internal units).
-<<<<<<< HEAD
-  dt_max:     1e-4  # The maximal time-step size of the simulation (in internal units).
-  max_dt_RMS_factor: 0.25
-
-=======
   dt_max:     1e-3  # The maximal time-step size of the simulation (in internal units).
   
->>>>>>> 4b8138ce
 # Parameters governing the snapshots
 Snapshots:
   basename:            eagle # Common part of the name of output files
