--- conflicted
+++ resolved
@@ -168,13 +168,8 @@
 
 #  Do we have an MPI file?
 full_step = data[0,:]
-<<<<<<< HEAD
 if full_step.size == 15:
     print "# MPI mode"
-=======
-if full_step.size == 13:
-    print("# MPI mode")
->>>>>>> 08d5a958
     mpimode = True
     if ranks == None:
         ranks = range(int(max(data[:,0])) + 1)
@@ -370,11 +365,7 @@
         outpng = outbase + str(rank) + ".png"
     else:
         outpng = outbase + ".png"
-<<<<<<< HEAD
     pl.savefig(outpng, bbox_inches="tight")
-=======
-    pl.savefig(outpng)
->>>>>>> 08d5a958
     print("Graphics done, output written to", outpng)
 
 sys.exit(0)